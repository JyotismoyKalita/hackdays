lockfileVersion: '9.0'

settings:
  autoInstallPeers: true
  excludeLinksFromLockfile: false

importers:

  .:
    dependencies:
<<<<<<< HEAD
      '@neondatabase/serverless':
        specifier: ^0.10.4
        version: 0.10.4
      babel-plugin-react-compiler:
        specifier: 19.0.0-beta-bafa41b-20250307
        version: 19.0.0-beta-bafa41b-20250307
      dotenv:
        specifier: ^16.4.7
        version: 16.4.7
      drizzle-orm:
        specifier: ^0.40.0
        version: 0.40.0(@neondatabase/serverless@0.10.4)(@types/pg@8.11.6)(gel@2.0.1)
=======
      '@react-three/drei':
        specifier: ^10.0.4
        version: 10.0.4(@react-three/fiber@9.0.0-alpha.8(@types/react@19.0.10)(react-dom@19.0.0(react@19.0.0))(react@19.0.0)(three@0.174.0))(@types/react@19.0.10)(@types/three@0.174.0)(react-dom@19.0.0(react@19.0.0))(react@19.0.0)(three@0.174.0)
      '@react-three/fiber':
        specifier: 9.0.0-alpha.8
        version: 9.0.0-alpha.8(@types/react@19.0.10)(react-dom@19.0.0(react@19.0.0))(react@19.0.0)(three@0.174.0)
      '@tabler/icons-react':
        specifier: ^3.31.0
        version: 3.31.0(react@19.0.0)
      babel-plugin-react-compiler:
        specifier: 19.0.0-beta-bafa41b-20250307
        version: 19.0.0-beta-bafa41b-20250307
      clsx:
        specifier: ^2.1.1
        version: 2.1.1
      motion:
        specifier: ^12.5.0
        version: 12.5.0(react-dom@19.0.0(react@19.0.0))(react@19.0.0)
>>>>>>> 9e058d46
      next:
        specifier: 15.2.2
        version: 15.2.2(babel-plugin-react-compiler@19.0.0-beta-bafa41b-20250307)(react-dom@19.0.0(react@19.0.0))(react@19.0.0)
      react:
        specifier: ^19.0.0
        version: 19.0.0
      react-dom:
        specifier: ^19.0.0
        version: 19.0.0(react@19.0.0)
      simplex-noise:
        specifier: ^4.0.3
        version: 4.0.3
      tailwind-merge:
        specifier: ^3.0.2
        version: 3.0.2
      three:
        specifier: ^0.174.0
        version: 0.174.0
      three-globe:
        specifier: ^2.42.2
        version: 2.42.2(three@0.174.0)
    devDependencies:
      '@eslint/eslintrc':
        specifier: ^3
        version: 3.3.0
      '@next/eslint-plugin-next':
        specifier: ^15.2.2
        version: 15.2.2
      '@tailwindcss/postcss':
        specifier: ^4
        version: 4.0.14
      '@types/node':
        specifier: ^20
        version: 20.17.24
      '@types/react':
        specifier: ^19
        version: 19.0.10
      '@types/react-dom':
        specifier: ^19
        version: 19.0.4(@types/react@19.0.10)
      drizzle-kit:
        specifier: ^0.30.5
        version: 0.30.5
      eslint:
        specifier: ^9
        version: 9.22.0(jiti@2.4.2)
      eslint-config-next:
        specifier: 15.2.2
        version: 15.2.2(eslint@9.22.0(jiti@2.4.2))(typescript@5.8.2)
      eslint-config-prettier:
        specifier: ^10.1.1
        version: 10.1.1(eslint@9.22.0(jiti@2.4.2))
      eslint-plugin-prettier:
        specifier: ^5.2.3
        version: 5.2.3(eslint-config-prettier@10.1.1(eslint@9.22.0(jiti@2.4.2)))(eslint@9.22.0(jiti@2.4.2))(prettier@3.5.3)
      eslint-plugin-react-hooks:
        specifier: ^5.2.0
        version: 5.2.0(eslint@9.22.0(jiti@2.4.2))
      prettier:
        specifier: 3.5.3
        version: 3.5.3
      tailwindcss:
        specifier: ^4
        version: 4.0.14
      typescript:
        specifier: ^5
        version: 5.8.2

packages:

  '@alloc/quick-lru@5.2.0':
    resolution: {integrity: sha512-UrcABB+4bUrFABwbluTIBErXwvbsU/V7TZWfmbgJfbkwiBuziS9gxdODUyuiecfdGQ85jglMW6juS3+z5TsKLw==}
    engines: {node: '>=10'}

  '@babel/helper-string-parser@7.25.9':
    resolution: {integrity: sha512-4A/SCr/2KLd5jrtOMFzaKjVtAei3+2r/NChoBNoZ3EyP/+GlhoaEGoWOZUmFmoITP7zOJyHIMm+DYRd8o3PvHA==}
    engines: {node: '>=6.9.0'}

  '@babel/helper-validator-identifier@7.25.9':
    resolution: {integrity: sha512-Ed61U6XJc3CVRfkERJWDz4dJwKe7iLmmJsbOGu9wSloNSFttHV0I8g6UAgb7qnK5ly5bGLPd4oXZlxCdANBOWQ==}
    engines: {node: '>=6.9.0'}

  '@babel/runtime@7.26.10':
    resolution: {integrity: sha512-2WJMeRQPHKSPemqk/awGrAiuFfzBmOIPXKizAsVhWH9YJqLZ0H+HS4c8loHGgW6utJ3E/ejXQUsiGaQy2NZ9Fw==}
    engines: {node: '>=6.9.0'}

  '@babel/types@7.26.10':
    resolution: {integrity: sha512-emqcG3vHrpxUKTrxcblR36dcrcoRDvKmnL/dCL6ZsHaShW80qxCAcNhzQZrpeM765VzEos+xOi4s+r4IXzTwdQ==}
    engines: {node: '>=6.9.0'}

  '@drizzle-team/brocli@0.10.2':
    resolution: {integrity: sha512-z33Il7l5dKjUgGULTqBsQBQwckHh5AbIuxhdsIxDDiZAzBOrZO6q9ogcWC65kU382AfynTfgNumVcNIjuIua6w==}

  '@emnapi/runtime@1.3.1':
    resolution: {integrity: sha512-kEBmG8KyqtxJZv+ygbEim+KCGtIq1fC22Ms3S4ziXmYKm8uyoLX0MHONVKwp+9opg390VaKRNt4a7A9NwmpNhw==}

  '@esbuild-kit/core-utils@3.3.2':
    resolution: {integrity: sha512-sPRAnw9CdSsRmEtnsl2WXWdyquogVpB3yZ3dgwJfe8zrOzTsV7cJvmwrKVa+0ma5BoiGJ+BoqkMvawbayKUsqQ==}
    deprecated: 'Merged into tsx: https://tsx.is'

  '@esbuild-kit/esm-loader@2.6.5':
    resolution: {integrity: sha512-FxEMIkJKnodyA1OaCUoEvbYRkoZlLZ4d/eXFu9Fh8CbBBgP5EmZxrfTRyN0qpXZ4vOvqnE5YdRdcrmUUXuU+dA==}
    deprecated: 'Merged into tsx: https://tsx.is'

  '@esbuild/aix-ppc64@0.19.12':
    resolution: {integrity: sha512-bmoCYyWdEL3wDQIVbcyzRyeKLgk2WtWLTWz1ZIAZF/EGbNOwSA6ew3PftJ1PqMiOOGu0OyFMzG53L0zqIpPeNA==}
    engines: {node: '>=12'}
    cpu: [ppc64]
    os: [aix]

  '@esbuild/android-arm64@0.18.20':
    resolution: {integrity: sha512-Nz4rJcchGDtENV0eMKUNa6L12zz2zBDXuhj/Vjh18zGqB44Bi7MBMSXjgunJgjRhCmKOjnPuZp4Mb6OKqtMHLQ==}
    engines: {node: '>=12'}
    cpu: [arm64]
    os: [android]

  '@esbuild/android-arm64@0.19.12':
    resolution: {integrity: sha512-P0UVNGIienjZv3f5zq0DP3Nt2IE/3plFzuaS96vihvD0Hd6H/q4WXUGpCxD/E8YrSXfNyRPbpTq+T8ZQioSuPA==}
    engines: {node: '>=12'}
    cpu: [arm64]
    os: [android]

  '@esbuild/android-arm@0.18.20':
    resolution: {integrity: sha512-fyi7TDI/ijKKNZTUJAQqiG5T7YjJXgnzkURqmGj13C6dCqckZBLdl4h7bkhHt/t0WP+zO9/zwroDvANaOqO5Sw==}
    engines: {node: '>=12'}
    cpu: [arm]
    os: [android]

  '@esbuild/android-arm@0.19.12':
    resolution: {integrity: sha512-qg/Lj1mu3CdQlDEEiWrlC4eaPZ1KztwGJ9B6J+/6G+/4ewxJg7gqj8eVYWvao1bXrqGiW2rsBZFSX3q2lcW05w==}
    engines: {node: '>=12'}
    cpu: [arm]
    os: [android]

  '@esbuild/android-x64@0.18.20':
    resolution: {integrity: sha512-8GDdlePJA8D6zlZYJV/jnrRAi6rOiNaCC/JclcXpB+KIuvfBN4owLtgzY2bsxnx666XjJx2kDPUmnTtR8qKQUg==}
    engines: {node: '>=12'}
    cpu: [x64]
    os: [android]

  '@esbuild/android-x64@0.19.12':
    resolution: {integrity: sha512-3k7ZoUW6Q6YqhdhIaq/WZ7HwBpnFBlW905Fa4s4qWJyiNOgT1dOqDiVAQFwBH7gBRZr17gLrlFCRzF6jFh7Kew==}
    engines: {node: '>=12'}
    cpu: [x64]
    os: [android]

  '@esbuild/darwin-arm64@0.18.20':
    resolution: {integrity: sha512-bxRHW5kHU38zS2lPTPOyuyTm+S+eobPUnTNkdJEfAddYgEcll4xkT8DB9d2008DtTbl7uJag2HuE5NZAZgnNEA==}
    engines: {node: '>=12'}
    cpu: [arm64]
    os: [darwin]

  '@esbuild/darwin-arm64@0.19.12':
    resolution: {integrity: sha512-B6IeSgZgtEzGC42jsI+YYu9Z3HKRxp8ZT3cqhvliEHovq8HSX2YX8lNocDn79gCKJXOSaEot9MVYky7AKjCs8g==}
    engines: {node: '>=12'}
    cpu: [arm64]
    os: [darwin]

  '@esbuild/darwin-x64@0.18.20':
    resolution: {integrity: sha512-pc5gxlMDxzm513qPGbCbDukOdsGtKhfxD1zJKXjCCcU7ju50O7MeAZ8c4krSJcOIJGFR+qx21yMMVYwiQvyTyQ==}
    engines: {node: '>=12'}
    cpu: [x64]
    os: [darwin]

  '@esbuild/darwin-x64@0.19.12':
    resolution: {integrity: sha512-hKoVkKzFiToTgn+41qGhsUJXFlIjxI/jSYeZf3ugemDYZldIXIxhvwN6erJGlX4t5h417iFuheZ7l+YVn05N3A==}
    engines: {node: '>=12'}
    cpu: [x64]
    os: [darwin]

  '@esbuild/freebsd-arm64@0.18.20':
    resolution: {integrity: sha512-yqDQHy4QHevpMAaxhhIwYPMv1NECwOvIpGCZkECn8w2WFHXjEwrBn3CeNIYsibZ/iZEUemj++M26W3cNR5h+Tw==}
    engines: {node: '>=12'}
    cpu: [arm64]
    os: [freebsd]

  '@esbuild/freebsd-arm64@0.19.12':
    resolution: {integrity: sha512-4aRvFIXmwAcDBw9AueDQ2YnGmz5L6obe5kmPT8Vd+/+x/JMVKCgdcRwH6APrbpNXsPz+K653Qg8HB/oXvXVukA==}
    engines: {node: '>=12'}
    cpu: [arm64]
    os: [freebsd]

  '@esbuild/freebsd-x64@0.18.20':
    resolution: {integrity: sha512-tgWRPPuQsd3RmBZwarGVHZQvtzfEBOreNuxEMKFcd5DaDn2PbBxfwLcj4+aenoh7ctXcbXmOQIn8HI6mCSw5MQ==}
    engines: {node: '>=12'}
    cpu: [x64]
    os: [freebsd]

  '@esbuild/freebsd-x64@0.19.12':
    resolution: {integrity: sha512-EYoXZ4d8xtBoVN7CEwWY2IN4ho76xjYXqSXMNccFSx2lgqOG/1TBPW0yPx1bJZk94qu3tX0fycJeeQsKovA8gg==}
    engines: {node: '>=12'}
    cpu: [x64]
    os: [freebsd]

  '@esbuild/linux-arm64@0.18.20':
    resolution: {integrity: sha512-2YbscF+UL7SQAVIpnWvYwM+3LskyDmPhe31pE7/aoTMFKKzIc9lLbyGUpmmb8a8AixOL61sQ/mFh3jEjHYFvdA==}
    engines: {node: '>=12'}
    cpu: [arm64]
    os: [linux]

  '@esbuild/linux-arm64@0.19.12':
    resolution: {integrity: sha512-EoTjyYyLuVPfdPLsGVVVC8a0p1BFFvtpQDB/YLEhaXyf/5bczaGeN15QkR+O4S5LeJ92Tqotve7i1jn35qwvdA==}
    engines: {node: '>=12'}
    cpu: [arm64]
    os: [linux]

  '@esbuild/linux-arm@0.18.20':
    resolution: {integrity: sha512-/5bHkMWnq1EgKr1V+Ybz3s1hWXok7mDFUMQ4cG10AfW3wL02PSZi5kFpYKrptDsgb2WAJIvRcDm+qIvXf/apvg==}
    engines: {node: '>=12'}
    cpu: [arm]
    os: [linux]

  '@esbuild/linux-arm@0.19.12':
    resolution: {integrity: sha512-J5jPms//KhSNv+LO1S1TX1UWp1ucM6N6XuL6ITdKWElCu8wXP72l9MM0zDTzzeikVyqFE6U8YAV9/tFyj0ti+w==}
    engines: {node: '>=12'}
    cpu: [arm]
    os: [linux]

  '@esbuild/linux-ia32@0.18.20':
    resolution: {integrity: sha512-P4etWwq6IsReT0E1KHU40bOnzMHoH73aXp96Fs8TIT6z9Hu8G6+0SHSw9i2isWrD2nbx2qo5yUqACgdfVGx7TA==}
    engines: {node: '>=12'}
    cpu: [ia32]
    os: [linux]

  '@esbuild/linux-ia32@0.19.12':
    resolution: {integrity: sha512-Thsa42rrP1+UIGaWz47uydHSBOgTUnwBwNq59khgIwktK6x60Hivfbux9iNR0eHCHzOLjLMLfUMLCypBkZXMHA==}
    engines: {node: '>=12'}
    cpu: [ia32]
    os: [linux]

  '@esbuild/linux-loong64@0.18.20':
    resolution: {integrity: sha512-nXW8nqBTrOpDLPgPY9uV+/1DjxoQ7DoB2N8eocyq8I9XuqJ7BiAMDMf9n1xZM9TgW0J8zrquIb/A7s3BJv7rjg==}
    engines: {node: '>=12'}
    cpu: [loong64]
    os: [linux]

  '@esbuild/linux-loong64@0.19.12':
    resolution: {integrity: sha512-LiXdXA0s3IqRRjm6rV6XaWATScKAXjI4R4LoDlvO7+yQqFdlr1Bax62sRwkVvRIrwXxvtYEHHI4dm50jAXkuAA==}
    engines: {node: '>=12'}
    cpu: [loong64]
    os: [linux]

  '@esbuild/linux-mips64el@0.18.20':
    resolution: {integrity: sha512-d5NeaXZcHp8PzYy5VnXV3VSd2D328Zb+9dEq5HE6bw6+N86JVPExrA6O68OPwobntbNJ0pzCpUFZTo3w0GyetQ==}
    engines: {node: '>=12'}
    cpu: [mips64el]
    os: [linux]

  '@esbuild/linux-mips64el@0.19.12':
    resolution: {integrity: sha512-fEnAuj5VGTanfJ07ff0gOA6IPsvrVHLVb6Lyd1g2/ed67oU1eFzL0r9WL7ZzscD+/N6i3dWumGE1Un4f7Amf+w==}
    engines: {node: '>=12'}
    cpu: [mips64el]
    os: [linux]

  '@esbuild/linux-ppc64@0.18.20':
    resolution: {integrity: sha512-WHPyeScRNcmANnLQkq6AfyXRFr5D6N2sKgkFo2FqguP44Nw2eyDlbTdZwd9GYk98DZG9QItIiTlFLHJHjxP3FA==}
    engines: {node: '>=12'}
    cpu: [ppc64]
    os: [linux]

  '@esbuild/linux-ppc64@0.19.12':
    resolution: {integrity: sha512-nYJA2/QPimDQOh1rKWedNOe3Gfc8PabU7HT3iXWtNUbRzXS9+vgB0Fjaqr//XNbd82mCxHzik2qotuI89cfixg==}
    engines: {node: '>=12'}
    cpu: [ppc64]
    os: [linux]

  '@esbuild/linux-riscv64@0.18.20':
    resolution: {integrity: sha512-WSxo6h5ecI5XH34KC7w5veNnKkju3zBRLEQNY7mv5mtBmrP/MjNBCAlsM2u5hDBlS3NGcTQpoBvRzqBcRtpq1A==}
    engines: {node: '>=12'}
    cpu: [riscv64]
    os: [linux]

  '@esbuild/linux-riscv64@0.19.12':
    resolution: {integrity: sha512-2MueBrlPQCw5dVJJpQdUYgeqIzDQgw3QtiAHUC4RBz9FXPrskyyU3VI1hw7C0BSKB9OduwSJ79FTCqtGMWqJHg==}
    engines: {node: '>=12'}
    cpu: [riscv64]
    os: [linux]

  '@esbuild/linux-s390x@0.18.20':
    resolution: {integrity: sha512-+8231GMs3mAEth6Ja1iK0a1sQ3ohfcpzpRLH8uuc5/KVDFneH6jtAJLFGafpzpMRO6DzJ6AvXKze9LfFMrIHVQ==}
    engines: {node: '>=12'}
    cpu: [s390x]
    os: [linux]

  '@esbuild/linux-s390x@0.19.12':
    resolution: {integrity: sha512-+Pil1Nv3Umes4m3AZKqA2anfhJiVmNCYkPchwFJNEJN5QxmTs1uzyy4TvmDrCRNT2ApwSari7ZIgrPeUx4UZDg==}
    engines: {node: '>=12'}
    cpu: [s390x]
    os: [linux]

  '@esbuild/linux-x64@0.18.20':
    resolution: {integrity: sha512-UYqiqemphJcNsFEskc73jQ7B9jgwjWrSayxawS6UVFZGWrAAtkzjxSqnoclCXxWtfwLdzU+vTpcNYhpn43uP1w==}
    engines: {node: '>=12'}
    cpu: [x64]
    os: [linux]

  '@esbuild/linux-x64@0.19.12':
    resolution: {integrity: sha512-B71g1QpxfwBvNrfyJdVDexenDIt1CiDN1TIXLbhOw0KhJzE78KIFGX6OJ9MrtC0oOqMWf+0xop4qEU8JrJTwCg==}
    engines: {node: '>=12'}
    cpu: [x64]
    os: [linux]

  '@esbuild/netbsd-x64@0.18.20':
    resolution: {integrity: sha512-iO1c++VP6xUBUmltHZoMtCUdPlnPGdBom6IrO4gyKPFFVBKioIImVooR5I83nTew5UOYrk3gIJhbZh8X44y06A==}
    engines: {node: '>=12'}
    cpu: [x64]
    os: [netbsd]

  '@esbuild/netbsd-x64@0.19.12':
    resolution: {integrity: sha512-3ltjQ7n1owJgFbuC61Oj++XhtzmymoCihNFgT84UAmJnxJfm4sYCiSLTXZtE00VWYpPMYc+ZQmB6xbSdVh0JWA==}
    engines: {node: '>=12'}
    cpu: [x64]
    os: [netbsd]

  '@esbuild/openbsd-x64@0.18.20':
    resolution: {integrity: sha512-e5e4YSsuQfX4cxcygw/UCPIEP6wbIL+se3sxPdCiMbFLBWu0eiZOJ7WoD+ptCLrmjZBK1Wk7I6D/I3NglUGOxg==}
    engines: {node: '>=12'}
    cpu: [x64]
    os: [openbsd]

  '@esbuild/openbsd-x64@0.19.12':
    resolution: {integrity: sha512-RbrfTB9SWsr0kWmb9srfF+L933uMDdu9BIzdA7os2t0TXhCRjrQyCeOt6wVxr79CKD4c+p+YhCj31HBkYcXebw==}
    engines: {node: '>=12'}
    cpu: [x64]
    os: [openbsd]

  '@esbuild/sunos-x64@0.18.20':
    resolution: {integrity: sha512-kDbFRFp0YpTQVVrqUd5FTYmWo45zGaXe0X8E1G/LKFC0v8x0vWrhOWSLITcCn63lmZIxfOMXtCfti/RxN/0wnQ==}
    engines: {node: '>=12'}
    cpu: [x64]
    os: [sunos]

  '@esbuild/sunos-x64@0.19.12':
    resolution: {integrity: sha512-HKjJwRrW8uWtCQnQOz9qcU3mUZhTUQvi56Q8DPTLLB+DawoiQdjsYq+j+D3s9I8VFtDr+F9CjgXKKC4ss89IeA==}
    engines: {node: '>=12'}
    cpu: [x64]
    os: [sunos]

  '@esbuild/win32-arm64@0.18.20':
    resolution: {integrity: sha512-ddYFR6ItYgoaq4v4JmQQaAI5s7npztfV4Ag6NrhiaW0RrnOXqBkgwZLofVTlq1daVTQNhtI5oieTvkRPfZrePg==}
    engines: {node: '>=12'}
    cpu: [arm64]
    os: [win32]

  '@esbuild/win32-arm64@0.19.12':
    resolution: {integrity: sha512-URgtR1dJnmGvX864pn1B2YUYNzjmXkuJOIqG2HdU62MVS4EHpU2946OZoTMnRUHklGtJdJZ33QfzdjGACXhn1A==}
    engines: {node: '>=12'}
    cpu: [arm64]
    os: [win32]

  '@esbuild/win32-ia32@0.18.20':
    resolution: {integrity: sha512-Wv7QBi3ID/rROT08SABTS7eV4hX26sVduqDOTe1MvGMjNd3EjOz4b7zeexIR62GTIEKrfJXKL9LFxTYgkyeu7g==}
    engines: {node: '>=12'}
    cpu: [ia32]
    os: [win32]

  '@esbuild/win32-ia32@0.19.12':
    resolution: {integrity: sha512-+ZOE6pUkMOJfmxmBZElNOx72NKpIa/HFOMGzu8fqzQJ5kgf6aTGrcJaFsNiVMH4JKpMipyK+7k0n2UXN7a8YKQ==}
    engines: {node: '>=12'}
    cpu: [ia32]
    os: [win32]

  '@esbuild/win32-x64@0.18.20':
    resolution: {integrity: sha512-kTdfRcSiDfQca/y9QIkng02avJ+NCaQvrMejlsB3RRv5sE9rRoeBPISaZpKxHELzRxZyLvNts1P27W3wV+8geQ==}
    engines: {node: '>=12'}
    cpu: [x64]
    os: [win32]

  '@esbuild/win32-x64@0.19.12':
    resolution: {integrity: sha512-T1QyPSDCyMXaO3pzBkF96E8xMkiRYbUEZADd29SyPGabqxMViNoii+NcK7eWJAEoU6RZyEm5lVSIjTmcdoB9HA==}
    engines: {node: '>=12'}
    cpu: [x64]
    os: [win32]

  '@eslint-community/eslint-utils@4.5.1':
    resolution: {integrity: sha512-soEIOALTfTK6EjmKMMoLugwaP0rzkad90iIWd1hMO9ARkSAyjfMfkRRhLvD5qH7vvM0Cg72pieUfR6yh6XxC4w==}
    engines: {node: ^12.22.0 || ^14.17.0 || >=16.0.0}
    peerDependencies:
      eslint: ^6.0.0 || ^7.0.0 || >=8.0.0

  '@eslint-community/regexpp@4.12.1':
    resolution: {integrity: sha512-CCZCDJuduB9OUkFkY2IgppNZMi2lBQgD2qzwXkEia16cge2pijY/aXi96CJMquDMn3nJdlPV1A5KrJEXwfLNzQ==}
    engines: {node: ^12.0.0 || ^14.0.0 || >=16.0.0}

  '@eslint/config-array@0.19.2':
    resolution: {integrity: sha512-GNKqxfHG2ySmJOBSHg7LxeUx4xpuCoFjacmlCoYWEbaPXLwvfIjixRI12xCQZeULksQb23uiA8F40w5TojpV7w==}
    engines: {node: ^18.18.0 || ^20.9.0 || >=21.1.0}

  '@eslint/config-helpers@0.1.0':
    resolution: {integrity: sha512-kLrdPDJE1ckPo94kmPPf9Hfd0DU0Jw6oKYrhe+pwSC0iTUInmTa+w6fw8sGgcfkFJGNdWOUeOaDM4quW4a7OkA==}
    engines: {node: ^18.18.0 || ^20.9.0 || >=21.1.0}

  '@eslint/core@0.12.0':
    resolution: {integrity: sha512-cmrR6pytBuSMTaBweKoGMwu3EiHiEC+DoyupPmlZ0HxBJBtIxwe+j/E4XPIKNx+Q74c8lXKPwYawBf5glsTkHg==}
    engines: {node: ^18.18.0 || ^20.9.0 || >=21.1.0}

  '@eslint/eslintrc@3.3.0':
    resolution: {integrity: sha512-yaVPAiNAalnCZedKLdR21GOGILMLKPyqSLWaAjQFvYA2i/ciDi8ArYVr69Anohb6cH2Ukhqti4aFnYyPm8wdwQ==}
    engines: {node: ^18.18.0 || ^20.9.0 || >=21.1.0}

  '@eslint/js@9.22.0':
    resolution: {integrity: sha512-vLFajx9o8d1/oL2ZkpMYbkLv8nDB6yaIwFNt7nI4+I80U/z03SxmfOMsLbvWr3p7C+Wnoh//aOu2pQW8cS0HCQ==}
    engines: {node: ^18.18.0 || ^20.9.0 || >=21.1.0}

  '@eslint/object-schema@2.1.6':
    resolution: {integrity: sha512-RBMg5FRL0I0gs51M/guSAj5/e14VQ4tpZnQNWwuDT66P14I43ItmPfIZRhO9fUVIPOAQXU47atlywZ/czoqFPA==}
    engines: {node: ^18.18.0 || ^20.9.0 || >=21.1.0}

  '@eslint/plugin-kit@0.2.7':
    resolution: {integrity: sha512-JubJ5B2pJ4k4yGxaNLdbjrnk9d/iDz6/q8wOilpIowd6PJPgaxCuHBnBszq7Ce2TyMrywm5r4PnKm6V3iiZF+g==}
    engines: {node: ^18.18.0 || ^20.9.0 || >=21.1.0}

  '@humanfs/core@0.19.1':
    resolution: {integrity: sha512-5DyQ4+1JEUzejeK1JGICcideyfUbGixgS9jNgex5nqkW+cY7WZhxBigmieN5Qnw9ZosSNVC9KQKyb+GUaGyKUA==}
    engines: {node: '>=18.18.0'}

  '@humanfs/node@0.16.6':
    resolution: {integrity: sha512-YuI2ZHQL78Q5HbhDiBA1X4LmYdXCKCMQIfw0pw7piHJwyREFebJUvrQN4cMssyES6x+vfUbx1CIpaQUKYdQZOw==}
    engines: {node: '>=18.18.0'}

  '@humanwhocodes/module-importer@1.0.1':
    resolution: {integrity: sha512-bxveV4V8v5Yb4ncFTT3rPSgZBOpCkjfK0y4oVVVJwIuDVBRMDXrPyXRL988i5ap9m9bnyEEjWfm5WkBmtffLfA==}
    engines: {node: '>=12.22'}

  '@humanwhocodes/retry@0.3.1':
    resolution: {integrity: sha512-JBxkERygn7Bv/GbN5Rv8Ul6LVknS+5Bp6RgDC/O8gEBU/yeH5Ui5C/OlWrTb6qct7LjjfT6Re2NxB0ln0yYybA==}
    engines: {node: '>=18.18'}

  '@humanwhocodes/retry@0.4.2':
    resolution: {integrity: sha512-xeO57FpIu4p1Ri3Jq/EXq4ClRm86dVF2z/+kvFnyqVYRavTZmaFaUBbWCOuuTh0o/g7DSsk6kc2vrS4Vl5oPOQ==}
    engines: {node: '>=18.18'}

  '@img/sharp-darwin-arm64@0.33.5':
    resolution: {integrity: sha512-UT4p+iz/2H4twwAoLCqfA9UH5pI6DggwKEGuaPy7nCVQ8ZsiY5PIcrRvD1DzuY3qYL07NtIQcWnBSY/heikIFQ==}
    engines: {node: ^18.17.0 || ^20.3.0 || >=21.0.0}
    cpu: [arm64]
    os: [darwin]

  '@img/sharp-darwin-x64@0.33.5':
    resolution: {integrity: sha512-fyHac4jIc1ANYGRDxtiqelIbdWkIuQaI84Mv45KvGRRxSAa7o7d1ZKAOBaYbnepLC1WqxfpimdeWfvqqSGwR2Q==}
    engines: {node: ^18.17.0 || ^20.3.0 || >=21.0.0}
    cpu: [x64]
    os: [darwin]

  '@img/sharp-libvips-darwin-arm64@1.0.4':
    resolution: {integrity: sha512-XblONe153h0O2zuFfTAbQYAX2JhYmDHeWikp1LM9Hul9gVPjFY427k6dFEcOL72O01QxQsWi761svJ/ev9xEDg==}
    cpu: [arm64]
    os: [darwin]

  '@img/sharp-libvips-darwin-x64@1.0.4':
    resolution: {integrity: sha512-xnGR8YuZYfJGmWPvmlunFaWJsb9T/AO2ykoP3Fz/0X5XV2aoYBPkX6xqCQvUTKKiLddarLaxpzNe+b1hjeWHAQ==}
    cpu: [x64]
    os: [darwin]

  '@img/sharp-libvips-linux-arm64@1.0.4':
    resolution: {integrity: sha512-9B+taZ8DlyyqzZQnoeIvDVR/2F4EbMepXMc/NdVbkzsJbzkUjhXv/70GQJ7tdLA4YJgNP25zukcxpX2/SueNrA==}
    cpu: [arm64]
    os: [linux]

  '@img/sharp-libvips-linux-arm@1.0.5':
    resolution: {integrity: sha512-gvcC4ACAOPRNATg/ov8/MnbxFDJqf/pDePbBnuBDcjsI8PssmjoKMAz4LtLaVi+OnSb5FK/yIOamqDwGmXW32g==}
    cpu: [arm]
    os: [linux]

  '@img/sharp-libvips-linux-s390x@1.0.4':
    resolution: {integrity: sha512-u7Wz6ntiSSgGSGcjZ55im6uvTrOxSIS8/dgoVMoiGE9I6JAfU50yH5BoDlYA1tcuGS7g/QNtetJnxA6QEsCVTA==}
    cpu: [s390x]
    os: [linux]

  '@img/sharp-libvips-linux-x64@1.0.4':
    resolution: {integrity: sha512-MmWmQ3iPFZr0Iev+BAgVMb3ZyC4KeFc3jFxnNbEPas60e1cIfevbtuyf9nDGIzOaW9PdnDciJm+wFFaTlj5xYw==}
    cpu: [x64]
    os: [linux]

  '@img/sharp-libvips-linuxmusl-arm64@1.0.4':
    resolution: {integrity: sha512-9Ti+BbTYDcsbp4wfYib8Ctm1ilkugkA/uscUn6UXK1ldpC1JjiXbLfFZtRlBhjPZ5o1NCLiDbg8fhUPKStHoTA==}
    cpu: [arm64]
    os: [linux]

  '@img/sharp-libvips-linuxmusl-x64@1.0.4':
    resolution: {integrity: sha512-viYN1KX9m+/hGkJtvYYp+CCLgnJXwiQB39damAO7WMdKWlIhmYTfHjwSbQeUK/20vY154mwezd9HflVFM1wVSw==}
    cpu: [x64]
    os: [linux]

  '@img/sharp-linux-arm64@0.33.5':
    resolution: {integrity: sha512-JMVv+AMRyGOHtO1RFBiJy/MBsgz0x4AWrT6QoEVVTyh1E39TrCUpTRI7mx9VksGX4awWASxqCYLCV4wBZHAYxA==}
    engines: {node: ^18.17.0 || ^20.3.0 || >=21.0.0}
    cpu: [arm64]
    os: [linux]

  '@img/sharp-linux-arm@0.33.5':
    resolution: {integrity: sha512-JTS1eldqZbJxjvKaAkxhZmBqPRGmxgu+qFKSInv8moZ2AmT5Yib3EQ1c6gp493HvrvV8QgdOXdyaIBrhvFhBMQ==}
    engines: {node: ^18.17.0 || ^20.3.0 || >=21.0.0}
    cpu: [arm]
    os: [linux]

  '@img/sharp-linux-s390x@0.33.5':
    resolution: {integrity: sha512-y/5PCd+mP4CA/sPDKl2961b+C9d+vPAveS33s6Z3zfASk2j5upL6fXVPZi7ztePZ5CuH+1kW8JtvxgbuXHRa4Q==}
    engines: {node: ^18.17.0 || ^20.3.0 || >=21.0.0}
    cpu: [s390x]
    os: [linux]

  '@img/sharp-linux-x64@0.33.5':
    resolution: {integrity: sha512-opC+Ok5pRNAzuvq1AG0ar+1owsu842/Ab+4qvU879ippJBHvyY5n2mxF1izXqkPYlGuP/M556uh53jRLJmzTWA==}
    engines: {node: ^18.17.0 || ^20.3.0 || >=21.0.0}
    cpu: [x64]
    os: [linux]

  '@img/sharp-linuxmusl-arm64@0.33.5':
    resolution: {integrity: sha512-XrHMZwGQGvJg2V/oRSUfSAfjfPxO+4DkiRh6p2AFjLQztWUuY/o8Mq0eMQVIY7HJ1CDQUJlxGGZRw1a5bqmd1g==}
    engines: {node: ^18.17.0 || ^20.3.0 || >=21.0.0}
    cpu: [arm64]
    os: [linux]

  '@img/sharp-linuxmusl-x64@0.33.5':
    resolution: {integrity: sha512-WT+d/cgqKkkKySYmqoZ8y3pxx7lx9vVejxW/W4DOFMYVSkErR+w7mf2u8m/y4+xHe7yY9DAXQMWQhpnMuFfScw==}
    engines: {node: ^18.17.0 || ^20.3.0 || >=21.0.0}
    cpu: [x64]
    os: [linux]

  '@img/sharp-wasm32@0.33.5':
    resolution: {integrity: sha512-ykUW4LVGaMcU9lu9thv85CbRMAwfeadCJHRsg2GmeRa/cJxsVY9Rbd57JcMxBkKHag5U/x7TSBpScF4U8ElVzg==}
    engines: {node: ^18.17.0 || ^20.3.0 || >=21.0.0}
    cpu: [wasm32]

  '@img/sharp-win32-ia32@0.33.5':
    resolution: {integrity: sha512-T36PblLaTwuVJ/zw/LaH0PdZkRz5rd3SmMHX8GSmR7vtNSP5Z6bQkExdSK7xGWyxLw4sUknBuugTelgw2faBbQ==}
    engines: {node: ^18.17.0 || ^20.3.0 || >=21.0.0}
    cpu: [ia32]
    os: [win32]

  '@img/sharp-win32-x64@0.33.5':
    resolution: {integrity: sha512-MpY/o8/8kj+EcnxwvrP4aTJSWw/aZ7JIGR4aBeZkZw5B7/Jn+tY9/VNwtcoGmdT7GfggGIU4kygOMSbYnOrAbg==}
    engines: {node: ^18.17.0 || ^20.3.0 || >=21.0.0}
    cpu: [x64]
    os: [win32]

<<<<<<< HEAD
  '@neondatabase/serverless@0.10.4':
    resolution: {integrity: sha512-2nZuh3VUO9voBauuh+IGYRhGU/MskWHt1IuZvHcJw6GLjDgtqj/KViKo7SIrLdGLdot7vFbiRRw+BgEy3wT9HA==}
=======
  '@mediapipe/tasks-vision@0.10.17':
    resolution: {integrity: sha512-CZWV/q6TTe8ta61cZXjfnnHsfWIdFhms03M9T7Cnd5y2mdpylJM0rF1qRq+wsQVRMLz1OYPVEBU9ph2Bx8cxrg==}

  '@monogrid/gainmap-js@3.1.0':
    resolution: {integrity: sha512-Obb0/gEd/HReTlg8ttaYk+0m62gQJmCblMOjHSMHRrBP2zdfKMHLCRbh/6ex9fSUJMKdjjIEiohwkbGD3wj2Nw==}
    peerDependencies:
      three: '>= 0.159.0'
>>>>>>> 9e058d46

  '@next/env@15.2.2':
    resolution: {integrity: sha512-yWgopCfA9XDR8ZH3taB5nRKtKJ1Q5fYsTOuYkzIIoS8TJ0UAUKAGF73JnGszbjk2ufAQDj6mDdgsJAFx5CLtYQ==}

  '@next/eslint-plugin-next@15.2.2':
    resolution: {integrity: sha512-1+BzokFuFQIfLaRxUKf2u5In4xhPV7tUgKcK53ywvFl6+LXHWHpFkcV7VNeKlyQKUotwiq4fy/aDNF9EiUp4RQ==}

  '@next/swc-darwin-arm64@15.2.2':
    resolution: {integrity: sha512-HNBRnz+bkZ+KfyOExpUxTMR0Ow8nkkcE6IlsdEa9W/rI7gefud19+Sn1xYKwB9pdCdxIP1lPru/ZfjfA+iT8pw==}
    engines: {node: '>= 10'}
    cpu: [arm64]
    os: [darwin]

  '@next/swc-darwin-x64@15.2.2':
    resolution: {integrity: sha512-mJOUwp7al63tDpLpEFpKwwg5jwvtL1lhRW2fI1Aog0nYCPAhxbJsaZKdoVyPZCy8MYf/iQVNDuk/+i29iLCzIA==}
    engines: {node: '>= 10'}
    cpu: [x64]
    os: [darwin]

  '@next/swc-linux-arm64-gnu@15.2.2':
    resolution: {integrity: sha512-5ZZ0Zwy3SgMr7MfWtRE7cQWVssfOvxYfD9O7XHM7KM4nrf5EOeqwq67ZXDgo86LVmffgsu5tPO57EeFKRnrfSQ==}
    engines: {node: '>= 10'}
    cpu: [arm64]
    os: [linux]

  '@next/swc-linux-arm64-musl@15.2.2':
    resolution: {integrity: sha512-cgKWBuFMLlJ4TWcFHl1KOaVVUAF8vy4qEvX5KsNd0Yj5mhu989QFCq1WjuaEbv/tO1ZpsQI6h/0YR8bLwEi+nA==}
    engines: {node: '>= 10'}
    cpu: [arm64]
    os: [linux]

  '@next/swc-linux-x64-gnu@15.2.2':
    resolution: {integrity: sha512-c3kWSOSsVL8rcNBBfOq1+/j2PKs2nsMwJUV4icUxRgGBwUOfppeh7YhN5s79enBQFU+8xRgVatFkhHU1QW7yUA==}
    engines: {node: '>= 10'}
    cpu: [x64]
    os: [linux]

  '@next/swc-linux-x64-musl@15.2.2':
    resolution: {integrity: sha512-PXTW9PLTxdNlVYgPJ0equojcq1kNu5NtwcNjRjHAB+/sdoKZ+X8FBu70fdJFadkxFIGekQTyRvPMFF+SOJaQjw==}
    engines: {node: '>= 10'}
    cpu: [x64]
    os: [linux]

  '@next/swc-win32-arm64-msvc@15.2.2':
    resolution: {integrity: sha512-nG644Es5llSGEcTaXhnGWR/aThM/hIaz0jx4MDg4gWC8GfTCp8eDBWZ77CVuv2ha/uL9Ce+nPTfYkSLG67/sHg==}
    engines: {node: '>= 10'}
    cpu: [arm64]
    os: [win32]

  '@next/swc-win32-x64-msvc@15.2.2':
    resolution: {integrity: sha512-52nWy65S/R6/kejz3jpvHAjZDPKIbEQu4x9jDBzmB9jJfuOy5rspjKu4u77+fI4M/WzLXrrQd57hlFGzz1ubcQ==}
    engines: {node: '>= 10'}
    cpu: [x64]
    os: [win32]

  '@nodelib/fs.scandir@2.1.5':
    resolution: {integrity: sha512-vq24Bq3ym5HEQm2NKCr3yXDwjc7vTsEThRDnkp2DK9p1uqLR+DHurm/NOTo0KG7HYHU7eppKZj3MyqYuMBf62g==}
    engines: {node: '>= 8'}

  '@nodelib/fs.stat@2.0.5':
    resolution: {integrity: sha512-RkhPPp2zrqDAQA/2jNhnztcPAlv64XdhIp7a7454A5ovI7Bukxgt7MX7udwAu3zg1DcpPU0rz3VV1SeaqvY4+A==}
    engines: {node: '>= 8'}

  '@nodelib/fs.walk@1.2.8':
    resolution: {integrity: sha512-oGB+UxlgWcgQkgwo8GcEGwemoTFt3FIO9ababBmaGwXIoBKZ+GTy0pP185beGg7Llih/NSHSV2XAs1lnznocSg==}
    engines: {node: '>= 8'}

  '@nolyfill/is-core-module@1.0.39':
    resolution: {integrity: sha512-nn5ozdjYQpUCZlWGuxcJY/KpxkWQs4DcbMCmKojjyrYDEAGy4Ce19NN4v5MduafTwJlbKc99UA8YhSVqq9yPZA==}
    engines: {node: '>=12.4.0'}

  '@petamoriken/float16@3.9.2':
    resolution: {integrity: sha512-VgffxawQde93xKxT3qap3OH+meZf7VaSB5Sqd4Rqc+FP5alWbpOyan/7tRbOAvynjpG3GpdtAuGU/NdhQpmrog==}

  '@pkgr/core@0.1.1':
    resolution: {integrity: sha512-cq8o4cWH0ibXh9VGi5P20Tu9XF/0fFXl9EUinr9QfTM7a7p0oTA4iJRCQWppXR1Pg8dSM0UCItCkPwsk9qWWYA==}
    engines: {node: ^12.20.0 || ^14.18.0 || >=16.0.0}

  '@react-three/drei@10.0.4':
    resolution: {integrity: sha512-/ZtU4DAkJg72ipsa/UHXJ6SFs45G/rTzV+TdgZH2vyqaNbnFqNHQNXpr/HXWtceZOYI8Gzlv1yPAuk8EjuhLSA==}
    peerDependencies:
      '@react-three/fiber': ^9.0.0
      react: ^19
      react-dom: ^19
      three: '>=0.159'
    peerDependenciesMeta:
      react-dom:
        optional: true

  '@react-three/fiber@9.0.0-alpha.8':
    resolution: {integrity: sha512-fgDsiHKfnrLT3Vl7n6hQlQbPnNOEXncIp7NgDCrEuqHs/9p3UkYm2sXwPSHDz/cJn2N8m8o0128T34w5cAwjCQ==}
    peerDependencies:
      expo: '>=43.0'
      expo-asset: '>=8.4'
      expo-file-system: '>=11.0'
      expo-gl: '>=11.0'
      react: '>=19.0'
      react-dom: '>=19.0'
      react-native: '>=0.69'
      three: '>=0.141'
    peerDependenciesMeta:
      expo:
        optional: true
      expo-asset:
        optional: true
      expo-file-system:
        optional: true
      expo-gl:
        optional: true
      react-dom:
        optional: true
      react-native:
        optional: true

  '@rtsao/scc@1.1.0':
    resolution: {integrity: sha512-zt6OdqaDoOnJ1ZYsCYGt9YmWzDXl4vQdKTyJev62gFhRGKdx7mcT54V9KIjg+d2wi9EXsPvAPKe7i7WjfVWB8g==}

  '@rushstack/eslint-patch@1.11.0':
    resolution: {integrity: sha512-zxnHvoMQVqewTJr/W4pKjF0bMGiKJv1WX7bSrkl46Hg0QjESbzBROWK0Wg4RphzSOS5Jiy7eFimmM3UgMrMZbQ==}

  '@swc/counter@0.1.3':
    resolution: {integrity: sha512-e2BR4lsJkkRlKZ/qCHPw9ZaSxc0MVUd7gtbtaB7aMvHeJVYe8sOB8DBZkP2DtISHGSku9sCK6T6cnY0CtXrOCQ==}

  '@swc/helpers@0.5.15':
    resolution: {integrity: sha512-JQ5TuMi45Owi4/BIMAJBoSQoOJu12oOk/gADqlcUL9JEdHB8vyjUSsxqeNXnmXHjYKMi2WcYtezGEEhqUI/E2g==}

  '@tabler/icons-react@3.31.0':
    resolution: {integrity: sha512-2rrCM5y/VnaVKnORpDdAua9SEGuJKVqPtWxeQ/vUVsgaUx30LDgBZph7/lterXxDY1IKR6NO//HDhWiifXTi3w==}
    peerDependencies:
      react: '>= 16'

  '@tabler/icons@3.31.0':
    resolution: {integrity: sha512-dblAdeKY3+GA1U+Q9eziZ0ooVlZMHsE8dqP0RkwvRtEsAULoKOYaCUOcJ4oW1DjWegdxk++UAt2SlQVnmeHv+g==}

  '@tailwindcss/node@4.0.14':
    resolution: {integrity: sha512-Ux9NbFkKWYE4rfUFz6M5JFLs/GEYP6ysxT8uSyPn6aTbh2K3xDE1zz++eVK4Vwx799fzMF8CID9sdHn4j/Ab8w==}

  '@tailwindcss/oxide-android-arm64@4.0.14':
    resolution: {integrity: sha512-VBFKC2rFyfJ5J8lRwjy6ub3rgpY186kAcYgiUr8ArR8BAZzMruyeKJ6mlsD22Zp5ZLcPW/FXMasJiJBx0WsdQg==}
    engines: {node: '>= 10'}
    cpu: [arm64]
    os: [android]

  '@tailwindcss/oxide-darwin-arm64@4.0.14':
    resolution: {integrity: sha512-U3XOwLrefGr2YQZ9DXasDSNWGPZBCh8F62+AExBEDMLDfvLLgI/HDzY8Oq8p/JtqkAY38sWPOaNnRwEGKU5Zmg==}
    engines: {node: '>= 10'}
    cpu: [arm64]
    os: [darwin]

  '@tailwindcss/oxide-darwin-x64@4.0.14':
    resolution: {integrity: sha512-V5AjFuc3ndWGnOi1d379UsODb0TzAS2DYIP/lwEbfvafUaD2aNZIcbwJtYu2DQqO2+s/XBvDVA+w4yUyaewRwg==}
    engines: {node: '>= 10'}
    cpu: [x64]
    os: [darwin]

  '@tailwindcss/oxide-freebsd-x64@4.0.14':
    resolution: {integrity: sha512-tXvtxbaZfcPfqBwW3f53lTcyH6EDT+1eT7yabwcfcxTs+8yTPqxsDUhrqe9MrnEzpNkd+R/QAjJapfd4tjWdLg==}
    engines: {node: '>= 10'}
    cpu: [x64]
    os: [freebsd]

  '@tailwindcss/oxide-linux-arm-gnueabihf@4.0.14':
    resolution: {integrity: sha512-cSeLNWWqIWeSTmBntQvyY2/2gcLX8rkPFfDDTQVF8qbRcRMVPLxBvFVJyfSAYRNch6ZyVH2GI6dtgALOBDpdNA==}
    engines: {node: '>= 10'}
    cpu: [arm]
    os: [linux]

  '@tailwindcss/oxide-linux-arm64-gnu@4.0.14':
    resolution: {integrity: sha512-bwDWLBalXFMDItcSXzFk6y7QKvj6oFlaY9vM+agTlwFL1n1OhDHYLZkSjaYsh6KCeG0VB0r7H8PUJVOM1LRZyg==}
    engines: {node: '>= 10'}
    cpu: [arm64]
    os: [linux]

  '@tailwindcss/oxide-linux-arm64-musl@4.0.14':
    resolution: {integrity: sha512-gVkJdnR/L6iIcGYXx64HGJRmlme2FGr/aZH0W6u4A3RgPMAb+6ELRLi+UBiH83RXBm9vwCfkIC/q8T51h8vUJQ==}
    engines: {node: '>= 10'}
    cpu: [arm64]
    os: [linux]

  '@tailwindcss/oxide-linux-x64-gnu@4.0.14':
    resolution: {integrity: sha512-EE+EQ+c6tTpzsg+LGO1uuusjXxYx0Q00JE5ubcIGfsogSKth8n8i2BcS2wYTQe4jXGs+BQs35l78BIPzgwLddw==}
    engines: {node: '>= 10'}
    cpu: [x64]
    os: [linux]

  '@tailwindcss/oxide-linux-x64-musl@4.0.14':
    resolution: {integrity: sha512-KCCOzo+L6XPT0oUp2Jwh233ETRQ/F6cwUnMnR0FvMUCbkDAzHbcyOgpfuAtRa5HD0WbTbH4pVD+S0pn1EhNfbw==}
    engines: {node: '>= 10'}
    cpu: [x64]
    os: [linux]

  '@tailwindcss/oxide-win32-arm64-msvc@4.0.14':
    resolution: {integrity: sha512-AHObFiFL9lNYcm3tZSPqa/cHGpM5wOrNmM2uOMoKppp+0Hom5uuyRh0QkOp7jftsHZdrZUpmoz0Mp6vhh2XtUg==}
    engines: {node: '>= 10'}
    cpu: [arm64]
    os: [win32]

  '@tailwindcss/oxide-win32-x64-msvc@4.0.14':
    resolution: {integrity: sha512-rNXXMDJfCJLw/ZaFTOLOHoGULxyXfh2iXTGiChFiYTSgKBKQHIGEpV0yn5N25WGzJJ+VBnRjHzlmDqRV+d//oQ==}
    engines: {node: '>= 10'}
    cpu: [x64]
    os: [win32]

  '@tailwindcss/oxide@4.0.14':
    resolution: {integrity: sha512-M8VCNyO/NBi5vJ2cRcI9u8w7Si+i76a7o1vveoGtbbjpEYJZYiyc7f2VGps/DqawO56l3tImIbq2OT/533jcrA==}
    engines: {node: '>= 10'}

  '@tailwindcss/postcss@4.0.14':
    resolution: {integrity: sha512-+uIR6KtKhla1XeIanF27KtrfYy+PX+R679v5LxbkmEZlhQe3g8rk+wKj7Xgt++rWGRuFLGMXY80Ek8JNn+kN/g==}

  '@turf/boolean-point-in-polygon@7.2.0':
    resolution: {integrity: sha512-lvEOjxeXIp+wPXgl9kJA97dqzMfNexjqHou+XHVcfxQgolctoJiRYmcVCWGpiZ9CBf/CJha1KmD1qQoRIsjLaA==}

  '@turf/helpers@7.2.0':
    resolution: {integrity: sha512-cXo7bKNZoa7aC7ydLmUR02oB3IgDe7MxiPuRz3cCtYQHn+BJ6h1tihmamYDWWUlPHgSNF0i3ATc4WmDECZafKw==}

  '@turf/invariant@7.2.0':
    resolution: {integrity: sha512-kV4u8e7Gkpq+kPbAKNC21CmyrXzlbBgFjO1PhrHPgEdNqXqDawoZ3i6ivE3ULJj2rSesCjduUaC/wyvH/sNr2Q==}

  '@tweenjs/tween.js@23.1.3':
    resolution: {integrity: sha512-vJmvvwFxYuGnF2axRtPYocag6Clbb5YS7kLL+SO/TeVFzHqDIWrNKYtcsPMibjDx9O+bu+psAy9NKfWklassUA==}

  '@tweenjs/tween.js@25.0.0':
    resolution: {integrity: sha512-XKLA6syeBUaPzx4j3qwMqzzq+V4uo72BnlbOjmuljLrRqdsd3qnzvZZoxvMHZ23ndsRS4aufU6JOZYpCbU6T1A==}

  '@types/draco3d@1.4.10':
    resolution: {integrity: sha512-AX22jp8Y7wwaBgAixaSvkoG4M/+PlAcm3Qs4OW8yT9DM4xUpWKeFhLueTAyZF39pviAdcDdeJoACapiAceqNcw==}

  '@types/estree@1.0.6':
    resolution: {integrity: sha512-AYnb1nQyY49te+VRAVgmzfcgjYS91mY5P0TKUDCLEM+gNnA+3T6rWITXRLYCpahpqSQbN5cE+gHpnPyXjHWxcw==}

  '@types/geojson@7946.0.16':
    resolution: {integrity: sha512-6C8nqWur3j98U6+lXDfTUWIfgvZU+EumvpHKcYjujKH7woYyLj2sUmff0tRhrqM7BohUw7Pz3ZB1jj2gW9Fvmg==}

  '@types/json-schema@7.0.15':
    resolution: {integrity: sha512-5+fP8P8MFNC+AyZCDxrB2pkZFPGzqQWUzpSeuuVLvm8VMcorNYavBqoFcxK8bQz4Qsbn4oUEEem4wDLfcysGHA==}

  '@types/json5@0.0.29':
    resolution: {integrity: sha512-dRLjCWHYg4oaA77cxO64oO+7JwCwnIzkZPdrrC71jQmQtlhM556pwKo5bUzqvZndkVbeFLIIi+9TC40JNF5hNQ==}

  '@types/node@20.17.24':
    resolution: {integrity: sha512-d7fGCyB96w9BnWQrOsJtpyiSaBcAYYr75bnK6ZRjDbql2cGLj/3GsL5OYmLPNq76l7Gf2q4Rv9J2o6h5CrD9sA==}

<<<<<<< HEAD
  '@types/pg@8.11.6':
    resolution: {integrity: sha512-/2WmmBXHLsfRqzfHW7BNZ8SbYzE8OSk7i3WjFYvfgRHj7S1xj+16Je5fUKv3lVdVzk/zn9TXOqf+avFCFIE0yQ==}
=======
  '@types/offscreencanvas@2019.7.3':
    resolution: {integrity: sha512-ieXiYmgSRXUDeOntE1InxjWyvEelZGP63M+cGuquuRLuIKKT1osnkXjxev9B7d1nXSug5vpunx+gNlbVxMlC9A==}
>>>>>>> 9e058d46

  '@types/react-dom@19.0.4':
    resolution: {integrity: sha512-4fSQ8vWFkg+TGhePfUzVmat3eC14TXYSsiiDSLI0dVLsrm9gZFABjPy/Qu6TKgl1tq1Bu1yDsuQgY3A3DOjCcg==}
    peerDependencies:
      '@types/react': ^19.0.0

  '@types/react-reconciler@0.28.9':
    resolution: {integrity: sha512-HHM3nxyUZ3zAylX8ZEyrDNd2XZOnQ0D5XfunJF5FLQnZbHHYq4UWvW1QfelQNXv1ICNkwYhfxjwfnqivYB6bFg==}
    peerDependencies:
      '@types/react': '*'

  '@types/react@19.0.10':
    resolution: {integrity: sha512-JuRQ9KXLEjaUNjTWpzuR231Z2WpIwczOkBEIvbHNCzQefFIT0L8IqE6NV6ULLyC1SI/i234JnDoMkfg+RjQj2g==}

  '@types/stats.js@0.17.3':
    resolution: {integrity: sha512-pXNfAD3KHOdif9EQXZ9deK82HVNaXP5ZIF5RP2QG6OQFNTaY2YIetfrE9t528vEreGQvEPRDDc8muaoYeK0SxQ==}

  '@types/three@0.174.0':
    resolution: {integrity: sha512-De/+vZnfg2aVWNiuy1Ldu+n2ydgw1osinmiZTAn0necE++eOfsygL8JpZgFjR2uHmAPo89MkxBj3JJ+2BMe+Uw==}

  '@types/webxr@0.5.21':
    resolution: {integrity: sha512-geZIAtLzjGmgY2JUi6VxXdCrTb99A7yP49lxLr2Nm/uIK0PkkxcEi4OGhoGDO4pxCf3JwGz2GiJL2Ej4K2bKaA==}

  '@typescript-eslint/eslint-plugin@8.26.1':
    resolution: {integrity: sha512-2X3mwqsj9Bd3Ciz508ZUtoQQYpOhU/kWoUqIf49H8Z0+Vbh6UF/y0OEYp0Q0axOGzaBGs7QxRwq0knSQ8khQNA==}
    engines: {node: ^18.18.0 || ^20.9.0 || >=21.1.0}
    peerDependencies:
      '@typescript-eslint/parser': ^8.0.0 || ^8.0.0-alpha.0
      eslint: ^8.57.0 || ^9.0.0
      typescript: '>=4.8.4 <5.9.0'

  '@typescript-eslint/parser@8.26.1':
    resolution: {integrity: sha512-w6HZUV4NWxqd8BdeFf81t07d7/YV9s7TCWrQQbG5uhuvGUAW+fq1usZ1Hmz9UPNLniFnD8GLSsDpjP0hm1S4lQ==}
    engines: {node: ^18.18.0 || ^20.9.0 || >=21.1.0}
    peerDependencies:
      eslint: ^8.57.0 || ^9.0.0
      typescript: '>=4.8.4 <5.9.0'

  '@typescript-eslint/scope-manager@8.26.1':
    resolution: {integrity: sha512-6EIvbE5cNER8sqBu6V7+KeMZIC1664d2Yjt+B9EWUXrsyWpxx4lEZrmvxgSKRC6gX+efDL/UY9OpPZ267io3mg==}
    engines: {node: ^18.18.0 || ^20.9.0 || >=21.1.0}

  '@typescript-eslint/type-utils@8.26.1':
    resolution: {integrity: sha512-Kcj/TagJLwoY/5w9JGEFV0dclQdyqw9+VMndxOJKtoFSjfZhLXhYjzsQEeyza03rwHx2vFEGvrJWJBXKleRvZg==}
    engines: {node: ^18.18.0 || ^20.9.0 || >=21.1.0}
    peerDependencies:
      eslint: ^8.57.0 || ^9.0.0
      typescript: '>=4.8.4 <5.9.0'

  '@typescript-eslint/types@8.26.1':
    resolution: {integrity: sha512-n4THUQW27VmQMx+3P+B0Yptl7ydfceUj4ON/AQILAASwgYdZ/2dhfymRMh5egRUrvK5lSmaOm77Ry+lmXPOgBQ==}
    engines: {node: ^18.18.0 || ^20.9.0 || >=21.1.0}

  '@typescript-eslint/typescript-estree@8.26.1':
    resolution: {integrity: sha512-yUwPpUHDgdrv1QJ7YQal3cMVBGWfnuCdKbXw1yyjArax3353rEJP1ZA+4F8nOlQ3RfS2hUN/wze3nlY+ZOhvoA==}
    engines: {node: ^18.18.0 || ^20.9.0 || >=21.1.0}
    peerDependencies:
      typescript: '>=4.8.4 <5.9.0'

  '@typescript-eslint/utils@8.26.1':
    resolution: {integrity: sha512-V4Urxa/XtSUroUrnI7q6yUTD3hDtfJ2jzVfeT3VK0ciizfK2q/zGC0iDh1lFMUZR8cImRrep6/q0xd/1ZGPQpg==}
    engines: {node: ^18.18.0 || ^20.9.0 || >=21.1.0}
    peerDependencies:
      eslint: ^8.57.0 || ^9.0.0
      typescript: '>=4.8.4 <5.9.0'

  '@typescript-eslint/visitor-keys@8.26.1':
    resolution: {integrity: sha512-AjOC3zfnxd6S4Eiy3jwktJPclqhFHNyd8L6Gycf9WUPoKZpgM5PjkxY1X7uSy61xVpiJDhhk7XT2NVsN3ALTWg==}
    engines: {node: ^18.18.0 || ^20.9.0 || >=21.1.0}

  '@use-gesture/core@10.3.1':
    resolution: {integrity: sha512-WcINiDt8WjqBdUXye25anHiNxPc0VOrlT8F6LLkU6cycrOGUDyY/yyFmsg3k8i5OLvv25llc0QC45GhR/C8llw==}

  '@use-gesture/react@10.3.1':
    resolution: {integrity: sha512-Yy19y6O2GJq8f7CHf7L0nxL8bf4PZCPaVOCgJrusOeFHY1LvHgYXnmnXg6N5iwAnbgbZCDjo60SiM6IPJi9C5g==}
    peerDependencies:
      react: '>= 16.8.0'

  '@webgpu/types@0.1.56':
    resolution: {integrity: sha512-JkT4ngqwk4gKAFoWtXCcC1+TGhSStVtauS9z27slOGSFYr+QqjS0CoawiAxP7Gq9xkT4Pw9uouvWPT44HwbUiw==}

  accessor-fn@1.5.1:
    resolution: {integrity: sha512-zZpFYBqIL1Aqg+f2qmYHJ8+yIZF7/tP6PUGx2/QM0uGPSO5UegpinmkNwDohxWtOj586BpMPVRUjce2HI6xB3A==}
    engines: {node: '>=12'}

  acorn-jsx@5.3.2:
    resolution: {integrity: sha512-rq9s+JNhf0IChjtDXxllJ7g41oZk5SlXtp0LHwyA5cejwn7vKmKp4pPri6YEePv2PU65sAsegbXtIinmDFDXgQ==}
    peerDependencies:
      acorn: ^6.0.0 || ^7.0.0 || ^8.0.0

  acorn@8.14.1:
    resolution: {integrity: sha512-OvQ/2pUDKmgfCg++xsTX1wGxfTaszcHVcTctW4UJB4hibJx2HXxxO5UmVgyjMa+ZDsiaf5wWLXYpRWMmBI0QHg==}
    engines: {node: '>=0.4.0'}
    hasBin: true

  ajv@6.12.6:
    resolution: {integrity: sha512-j3fVLgvTo527anyYyJOGTYJbG+vnnQYvE0m5mmkc1TK+nxAppkCLMIL0aZ4dblVCNoGShhm+kzE4ZUykBoMg4g==}

  ansi-styles@4.3.0:
    resolution: {integrity: sha512-zbB9rCJAT1rbjiVDb2hqKFHNYLxgtk8NURxZ3IZwD3F6NtxbXZQCnnSi1Lkx+IDohdPlFp222wVALIheZJQSEg==}
    engines: {node: '>=8'}

  argparse@2.0.1:
    resolution: {integrity: sha512-8+9WqebbFzpX9OR+Wa6O29asIogeRMzcGtAINdpMHHyAg10f05aSFVBbcEqGf/PXw1EjAZ+q2/bEBg3DvurK3Q==}

  aria-query@5.3.2:
    resolution: {integrity: sha512-COROpnaoap1E2F000S62r6A60uHZnmlvomhfyT2DlTcrY1OrBKn2UhH7qn5wTC9zMvD0AY7csdPSNwKP+7WiQw==}
    engines: {node: '>= 0.4'}

  array-buffer-byte-length@1.0.2:
    resolution: {integrity: sha512-LHE+8BuR7RYGDKvnrmcuSq3tDcKv9OFEXQt/HpbZhY7V6h0zlUXutnAD82GiFx9rdieCMjkvtcsPqBwgUl1Iiw==}
    engines: {node: '>= 0.4'}

  array-includes@3.1.8:
    resolution: {integrity: sha512-itaWrbYbqpGXkGhZPGUulwnhVf5Hpy1xiCFsGqyIGglbBxmG5vSjxQen3/WGOjPpNEv1RtBLKxbmVXm8HpJStQ==}
    engines: {node: '>= 0.4'}

  array.prototype.findlast@1.2.5:
    resolution: {integrity: sha512-CVvd6FHg1Z3POpBLxO6E6zr+rSKEQ9L6rZHAaY7lLfhKsWYUBBOuMs0e9o24oopj6H+geRCX0YJ+TJLBK2eHyQ==}
    engines: {node: '>= 0.4'}

  array.prototype.findlastindex@1.2.5:
    resolution: {integrity: sha512-zfETvRFA8o7EiNn++N5f/kaCw221hrpGsDmcpndVupkPzEc1Wuf3VgC0qby1BbHs7f5DVYjgtEU2LLh5bqeGfQ==}
    engines: {node: '>= 0.4'}

  array.prototype.flat@1.3.3:
    resolution: {integrity: sha512-rwG/ja1neyLqCuGZ5YYrznA62D4mZXg0i1cIskIUKSiqF3Cje9/wXAls9B9s1Wa2fomMsIv8czB8jZcPmxCXFg==}
    engines: {node: '>= 0.4'}

  array.prototype.flatmap@1.3.3:
    resolution: {integrity: sha512-Y7Wt51eKJSyi80hFrJCePGGNo5ktJCslFuboqJsbf57CCPcm5zztluPlc4/aD8sWsKvlwatezpV4U1efk8kpjg==}
    engines: {node: '>= 0.4'}

  array.prototype.tosorted@1.1.4:
    resolution: {integrity: sha512-p6Fx8B7b7ZhL/gmUsAy0D15WhvDccw3mnGNbZpi3pmeJdxtWsj2jEaI4Y6oo3XiHfzuSgPwKc04MYt6KgvC/wA==}
    engines: {node: '>= 0.4'}

  arraybuffer.prototype.slice@1.0.4:
    resolution: {integrity: sha512-BNoCY6SXXPQ7gF2opIP4GBE+Xw7U+pHMYKuzjgCN3GwiaIR09UUeKfheyIry77QtrCBlC0KK0q5/TER/tYh3PQ==}
    engines: {node: '>= 0.4'}

  ast-types-flow@0.0.8:
    resolution: {integrity: sha512-OH/2E5Fg20h2aPrbe+QL8JZQFko0YZaF+j4mnQ7BGhfavO7OpSLa8a0y9sBwomHdSbkhTS8TQNayBfnW5DwbvQ==}

  async-function@1.0.0:
    resolution: {integrity: sha512-hsU18Ae8CDTR6Kgu9DYf0EbCr/a5iGL0rytQDobUcdpYOKokk8LEjVphnXkDkgpi0wYVsqrXuP0bZxJaTqdgoA==}
    engines: {node: '>= 0.4'}

  available-typed-arrays@1.0.7:
    resolution: {integrity: sha512-wvUjBtSGN7+7SjNpq/9M2Tg350UZD3q62IFZLbRAR1bSMlCo1ZaeW+BJ+D090e4hIIZLBcTDWe4Mh4jvUDajzQ==}
    engines: {node: '>= 0.4'}

  axe-core@4.10.3:
    resolution: {integrity: sha512-Xm7bpRXnDSX2YE2YFfBk2FnF0ep6tmG7xPh8iHee8MIcrgq762Nkce856dYtJYLkuIoYZvGfTs/PbZhideTcEg==}
    engines: {node: '>=4'}

  axobject-query@4.1.0:
    resolution: {integrity: sha512-qIj0G9wZbMGNLjLmg1PT6v2mE9AH2zlnADJD/2tC6E00hgmhUOfEB6greHPAfLRSufHqROIUTkw6E+M3lH0PTQ==}
    engines: {node: '>= 0.4'}

  babel-plugin-react-compiler@19.0.0-beta-bafa41b-20250307:
    resolution: {integrity: sha512-nh3pEhufqf3mu5l10RgzBL1cQY4zGG94bYsdOQlQsefUExs+DZfUH9RDs1g08bCVfFscKOXpGlOkcHVuAGQqug==}

  balanced-match@1.0.2:
    resolution: {integrity: sha512-3oSeUO0TMV67hN1AmbXsK4yaqU7tjiHlbxRDZOpH0KW9+CeX4bRAaX0Anxt0tx2MrpRpWwQaPwIlISEJhYU5Pw==}

  base64-js@1.5.1:
    resolution: {integrity: sha512-AKpaYlHn8t4SVbOHCy+b5+KKgvR4vrsD8vbvrbiQJps7fKDTkjkDry6ji0rUJjC0kzbNePLwzxq8iypo41qeWA==}

  bidi-js@1.0.3:
    resolution: {integrity: sha512-RKshQI1R3YQ+n9YJz2QQ147P66ELpa1FQEg20Dk8oW9t2KgLbpDLLp9aGZ7y8WHSshDknG0bknqGw5/tyCs5tw==}

  brace-expansion@1.1.11:
    resolution: {integrity: sha512-iCuPHDFgrHX7H2vEI/5xpz07zSHB00TpugqhmYtVmMO6518mCuRMoOYFldEBl0g187ufozdaHgWKcYFb61qGiA==}

  brace-expansion@2.0.1:
    resolution: {integrity: sha512-XnAIvQ8eM+kC6aULx6wuQiwVsnzsi9d3WxzV3FpWTGA19F621kwdbsAcFKXgKUHZWsy+mY6iL1sHTxWEFCytDA==}

  braces@3.0.3:
    resolution: {integrity: sha512-yQbXgO/OSZVD2IsiLlro+7Hf6Q18EJrKSEsdoMzKePKXct3gvD8oLcOQdIzGupr5Fj+EDe8gO/lxc1BzfMpxvA==}
    engines: {node: '>=8'}

<<<<<<< HEAD
  buffer-from@1.1.2:
    resolution: {integrity: sha512-E+XQCRwSbaaiChtv6k6Dwgc+bx+Bs6vuKJHHl5kox/BaKbhiXzqQOwK4cO22yElGp2OCmjwVhT3HmxgyPGnJfQ==}
=======
  buffer@6.0.3:
    resolution: {integrity: sha512-FTiCpNxtwiZZHEZbcbTIcZjERVICn9yq/pDFkTl95/AxzD1naBctN7YO68riM/gLSDY7sdrMby8hofADYuuqOA==}
>>>>>>> 9e058d46

  busboy@1.6.0:
    resolution: {integrity: sha512-8SFQbg/0hQ9xy3UNTB0YEnsNBbWfhf7RtnzpL7TkBiTBRfrQ9Fxcnz7VJsleJpyp6rVLvXiuORqjlHi5q+PYuA==}
    engines: {node: '>=10.16.0'}

  call-bind-apply-helpers@1.0.2:
    resolution: {integrity: sha512-Sp1ablJ0ivDkSzjcaJdxEunN5/XvksFJ2sMBFfq6x0ryhQV/2b/KwFe21cMpmHtPOSij8K99/wSfoEuTObmuMQ==}
    engines: {node: '>= 0.4'}

  call-bind@1.0.8:
    resolution: {integrity: sha512-oKlSFMcMwpUg2ednkhQ454wfWiU/ul3CkJe/PEHcTKuiX6RpbehUiFMXu13HalGZxfUwCQzZG747YXBn1im9ww==}
    engines: {node: '>= 0.4'}

  call-bound@1.0.4:
    resolution: {integrity: sha512-+ys997U96po4Kx/ABpBCqhA9EuxJaQWDQg7295H4hBphv3IZg0boBKuwYpt4YXp6MZ5AmZQnU/tyMTlRpaSejg==}
    engines: {node: '>= 0.4'}

  callsites@3.1.0:
    resolution: {integrity: sha512-P8BjAsXvZS+VIDUI11hHCQEv74YT67YUi5JJFNWIqL235sBmjX4+qx9Muvls5ivyNENctx46xQLQ3aTuE7ssaQ==}
    engines: {node: '>=6'}

  camera-controls@2.10.0:
    resolution: {integrity: sha512-vBQ5Daxv4KRsn07U/VqkPxoqD8U+S++0oq5NLf4HevMuh/BDta3rg49e/P564AMzFPBePQeXDKOkiIezRgyDwg==}
    peerDependencies:
      three: '>=0.126.1'

  caniuse-lite@1.0.30001704:
    resolution: {integrity: sha512-+L2IgBbV6gXB4ETf0keSvLr7JUrRVbIaB/lrQ1+z8mRcQiisG5k+lG6O4n6Y5q6f5EuNfaYXKgymucphlEXQew==}

  chalk@4.1.2:
    resolution: {integrity: sha512-oKnbhFyRIXpUuez8iBMmyEa4nbj4IOQyuhc/wy9kY7/WVPcwIO9VA668Pu8RkO7+0G76SLROeyw9CpQ061i4mA==}
    engines: {node: '>=10'}

  client-only@0.0.1:
    resolution: {integrity: sha512-IV3Ou0jSMzZrd3pZ48nLkT9DA7Ag1pnPzaiQhpW7c3RbcqqzvzzVu+L8gfqMp/8IM2MQtSiqaCxrrcfu8I8rMA==}

  clsx@2.1.1:
    resolution: {integrity: sha512-eYm0QWBtUrBWZWG0d386OGAw16Z995PiOVo2B7bjWSbHedGl5e0ZWaq65kOGgUSNesEIDkB9ISbTg/JK9dhCZA==}
    engines: {node: '>=6'}

  color-convert@2.0.1:
    resolution: {integrity: sha512-RRECPsj7iu/xb5oKYcsFHSppFNnsj/52OVTRKb4zP5onXwVF3zVmmToNcOfGC+CRDpfK/U584fMg38ZHCaElKQ==}
    engines: {node: '>=7.0.0'}

  color-name@1.1.4:
    resolution: {integrity: sha512-dOy+3AuW3a2wNbZHIuMZpTcgjGuLU/uBL/ubcZF9OXbDo8ff4O8yVp5Bf0efS8uEoYo5q4Fx7dY9OgQGXgAsQA==}

  color-string@1.9.1:
    resolution: {integrity: sha512-shrVawQFojnZv6xM40anx4CkoDP+fZsw/ZerEMsW/pyzsRbElpsL/DBVW7q3ExxwusdNXI3lXpuhEZkzs8p5Eg==}

  color@4.2.3:
    resolution: {integrity: sha512-1rXeuUUiGGrykh+CeBdu5Ie7OJwinCgQY0bc7GCRxy5xVHy+moaqkpL/jqQq0MtQOeYcrqEz4abc5f0KtU7W4A==}
    engines: {node: '>=12.5.0'}

  concat-map@0.0.1:
    resolution: {integrity: sha512-/Srv4dswyQNBfohGpz9o6Yb3Gz3SrUDqBH5rTuhGR7ahtlbYKnVxw2bCFMRljaA7EXHaXZ8wsHdodFvbkhKmqg==}

  cross-env@7.0.3:
    resolution: {integrity: sha512-+/HKd6EgcQCJGh2PSjZuUitQBQynKor4wrFbRg4DtAgS1aWO+gU52xpH7M9ScGgXSYmAVS9bIJ8EzuaGw0oNAw==}
    engines: {node: '>=10.14', npm: '>=6', yarn: '>=1'}
    hasBin: true

  cross-spawn@7.0.6:
    resolution: {integrity: sha512-uV2QOWP2nWzsy2aMp8aRibhi9dlzF5Hgh5SHaB9OiTGEyDTiJJyx0uy51QXdyWbtAHNua4XJzUKca3OzKUd3vA==}
    engines: {node: '>= 8'}

  csstype@3.1.3:
    resolution: {integrity: sha512-M1uQkMl8rQK/szD0LNhtqxIPLpimGm8sOBwU7lLnCpSbTyY3yeU1Vc7l4KT5zT4s/yOxHH5O7tIuuLOCnLADRw==}

  d3-array@3.2.4:
    resolution: {integrity: sha512-tdQAmyA18i4J7wprpYq8ClcxZy3SC31QMeByyCFyRt7BVHdREQZ5lpzoe5mFEYZUWe+oq8HBvk9JjpibyEV4Jg==}
    engines: {node: '>=12'}

  d3-color@3.1.0:
    resolution: {integrity: sha512-zg/chbXyeBtMQ1LbD/WSoW2DpC3I0mpmPdW+ynRTj/x2DAWYrIY7qeZIHidozwV24m4iavr15lNwIwLxRmOxhA==}
    engines: {node: '>=12'}

  d3-delaunay@6.0.4:
    resolution: {integrity: sha512-mdjtIZ1XLAM8bm/hx3WwjfHt6Sggek7qH043O8KEjDXN40xi3vx/6pYSVTwLjEgiXQTbvaouWKynLBiUZ6SK6A==}
    engines: {node: '>=12'}

  d3-format@3.1.0:
    resolution: {integrity: sha512-YyUI6AEuY/Wpt8KWLgZHsIU86atmikuoOmCfommt0LYHiQSPjvX2AcFc38PX0CBpr2RCyZhjex+NS/LPOv6YqA==}
    engines: {node: '>=12'}

  d3-geo-voronoi@2.1.0:
    resolution: {integrity: sha512-kqE4yYuOjPbKdBXG0xztCacPwkVSK2REF1opSNrnqqtXJmNcM++UbwQ8SxvwP6IQTj9RvIjjK4qeiVsEfj0Z2Q==}
    engines: {node: '>=12'}

  d3-geo@3.1.1:
    resolution: {integrity: sha512-637ln3gXKXOwhalDzinUgY83KzNWZRKbYubaG+fGVuc/dxO64RRljtCTnf5ecMyE1RIdtqpkVcq0IbtU2S8j2Q==}
    engines: {node: '>=12'}

  d3-interpolate@3.0.1:
    resolution: {integrity: sha512-3bYs1rOD33uo8aqJfKP3JWPAibgw8Zm2+L9vBKEHJ2Rg+viTR7o5Mmv5mZcieN+FRYaAOWX5SJATX6k1PWz72g==}
    engines: {node: '>=12'}

  d3-octree@1.1.0:
    resolution: {integrity: sha512-F8gPlqpP+HwRPMO/8uOu5wjH110+6q4cgJvgJT6vlpy3BEaDIKlTZrgHKZSp/i1InRpVfh4puY/kvL6MxK930A==}

  d3-scale-chromatic@3.1.0:
    resolution: {integrity: sha512-A3s5PWiZ9YCXFye1o246KoscMWqf8BsD9eRiJ3He7C9OBaxKhAd5TFCdEx/7VbKtxxTsu//1mMJFrEt572cEyQ==}
    engines: {node: '>=12'}

  d3-scale@4.0.2:
    resolution: {integrity: sha512-GZW464g1SH7ag3Y7hXjf8RoUuAFIqklOAq3MRl4OaWabTFJY9PN/E1YklhXLh+OQ3fM9yS2nOkCoS+WLZ6kvxQ==}
    engines: {node: '>=12'}

  d3-time-format@4.1.0:
    resolution: {integrity: sha512-dJxPBlzC7NugB2PDLwo9Q8JiTR3M3e4/XANkreKSUxF8vvXKqm1Yfq4Q5dl8budlunRVlUUaDUgFt7eA8D6NLg==}
    engines: {node: '>=12'}

  d3-time@3.1.0:
    resolution: {integrity: sha512-VqKjzBLejbSMT4IgbmVgDjpkYrNWUYJnbCGo874u7MMKIWsILRX+OpX/gTk8MqjpT1A/c6HY2dCA77ZN0lkQ2Q==}
    engines: {node: '>=12'}

  d3-tricontour@1.0.2:
    resolution: {integrity: sha512-HIRxHzHagPtUPNabjOlfcyismJYIsc+Xlq4mlsts4e8eAcwyq9Tgk/sYdyhlBpQ0MHwVquc/8j+e29YjXnmxeA==}
    engines: {node: '>=12'}

  damerau-levenshtein@1.0.8:
    resolution: {integrity: sha512-sdQSFB7+llfUcQHUQO3+B8ERRj0Oa4w9POWMI/puGtuf7gFywGmkaLCElnudfTiKZV+NvHqL0ifzdrI8Ro7ESA==}

  data-bind-mapper@1.0.2:
    resolution: {integrity: sha512-OJBssRDE5jGqPatqFfZzKWQ16oXzz7/2lSdEU84y6syEbJAqV3Ckr/1gzpX387tIuXiZZ6+g3tKvvBHT+umWnA==}
    engines: {node: '>=12'}

  data-view-buffer@1.0.2:
    resolution: {integrity: sha512-EmKO5V3OLXh1rtK2wgXRansaK1/mtVdTUEiEI0W8RkvgT05kfxaH29PliLnpLP73yYO6142Q72QNa8Wx/A5CqQ==}
    engines: {node: '>= 0.4'}

  data-view-byte-length@1.0.2:
    resolution: {integrity: sha512-tuhGbE6CfTM9+5ANGf+oQb72Ky/0+s3xKUpHvShfiz2RxMFgFPjsXuRLBVMtvMs15awe45SRb83D6wH4ew6wlQ==}
    engines: {node: '>= 0.4'}

  data-view-byte-offset@1.0.1:
    resolution: {integrity: sha512-BS8PfmtDGnrgYdOonGZQdLZslWIeCGFP9tpan0hi1Co2Zr2NKADsvGYA8XxuG/4UWgJ6Cjtv+YJnB6MM69QGlQ==}
    engines: {node: '>= 0.4'}

  debug@3.2.7:
    resolution: {integrity: sha512-CFjzYYAi4ThfiQvizrFQevTTXHtnCqWfe7x1AhgEscTz6ZbLbfoLRLPugTQyBth6f8ZERVUSyWHFD/7Wu4t1XQ==}
    peerDependencies:
      supports-color: '*'
    peerDependenciesMeta:
      supports-color:
        optional: true

  debug@4.4.0:
    resolution: {integrity: sha512-6WTZ/IxCY/T6BALoZHaE4ctp9xm+Z5kY/pzYaCHRFeyVhojxlrm+46y68HA6hr0TcwEssoxNiDEUJQjfPZ/RYA==}
    engines: {node: '>=6.0'}
    peerDependencies:
      supports-color: '*'
    peerDependenciesMeta:
      supports-color:
        optional: true

  deep-is@0.1.4:
    resolution: {integrity: sha512-oIPzksmTg4/MriiaYGO+okXDT7ztn/w3Eptv/+gSIdMdKsJo0u4CfYNFJPy+4SKMuCqGw2wxnA+URMg3t8a/bQ==}

  define-data-property@1.1.4:
    resolution: {integrity: sha512-rBMvIzlpA8v6E+SJZoo++HAYqsLrkg7MSfIinMPFhmkorw7X+dOXVJQs+QT69zGkzMyfDnIMN2Wid1+NbL3T+A==}
    engines: {node: '>= 0.4'}

  define-properties@1.2.1:
    resolution: {integrity: sha512-8QmQKqEASLd5nx0U1B1okLElbUuuttJ/AnYmRXbbbGDWh6uS208EjD4Xqq/I9wK7u0v6O08XhTWnt5XtEbR6Dg==}
    engines: {node: '>= 0.4'}

  delaunator@5.0.1:
    resolution: {integrity: sha512-8nvh+XBe96aCESrGOqMp/84b13H9cdKbG5P2ejQCh4d4sK9RL4371qou9drQjMhvnPmhWl5hnmqbEE0fXr9Xnw==}

  detect-gpu@5.0.70:
    resolution: {integrity: sha512-bqerEP1Ese6nt3rFkwPnGbsUF9a4q+gMmpTVVOEzoCyeCc+y7/RvJnQZJx1JwhgQI5Ntg0Kgat8Uu7XpBqnz1w==}

  detect-libc@2.0.3:
    resolution: {integrity: sha512-bwy0MGW55bG41VqxxypOsdSdGqLwXPI/focwgTYCFMbdUiBAxLg9CFzG08sz2aqzknwiX7Hkl0bQENjg8iLByw==}
    engines: {node: '>=8'}

  doctrine@2.1.0:
    resolution: {integrity: sha512-35mSku4ZXK0vfCuHEDAwt55dg2jNajHZ1odvF+8SSr82EsZY4QmXfuWso8oEd8zRhVObSN18aM0CjSdoBX7zIw==}
    engines: {node: '>=0.10.0'}

<<<<<<< HEAD
  dotenv@16.4.7:
    resolution: {integrity: sha512-47qPchRCykZC03FhkYAhrvwU4xDBFIj1QPqaarj6mdM/hgUzfPHcpkHJOn3mJAufFeeAxAzeGsr5X0M4k6fLZQ==}
    engines: {node: '>=12'}

  drizzle-kit@0.30.5:
    resolution: {integrity: sha512-l6dMSE100u7sDaTbLczibrQZjA35jLsHNqIV+jmhNVO3O8jzM6kywMOmV9uOz9ZVSCMPQhAZEFjL/qDPVrqpUA==}
    hasBin: true

  drizzle-orm@0.40.0:
    resolution: {integrity: sha512-7ptk/HQiMSrEZHnAsSlBESXWj52VwgMmyTEfoNmpNN2ZXpcz13LwHfXTIghsAEud7Z5UJhDOp8U07ujcqme7wg==}
    peerDependencies:
      '@aws-sdk/client-rds-data': '>=3'
      '@cloudflare/workers-types': '>=4'
      '@electric-sql/pglite': '>=0.2.0'
      '@libsql/client': '>=0.10.0'
      '@libsql/client-wasm': '>=0.10.0'
      '@neondatabase/serverless': '>=0.10.0'
      '@op-engineering/op-sqlite': '>=2'
      '@opentelemetry/api': ^1.4.1
      '@planetscale/database': '>=1'
      '@prisma/client': '*'
      '@tidbcloud/serverless': '*'
      '@types/better-sqlite3': '*'
      '@types/pg': '*'
      '@types/sql.js': '*'
      '@vercel/postgres': '>=0.8.0'
      '@xata.io/client': '*'
      better-sqlite3: '>=7'
      bun-types: '*'
      expo-sqlite: '>=14.0.0'
      gel: '>=2'
      knex: '*'
      kysely: '*'
      mysql2: '>=2'
      pg: '>=8'
      postgres: '>=3'
      prisma: '*'
      sql.js: '>=1'
      sqlite3: '>=5'
    peerDependenciesMeta:
      '@aws-sdk/client-rds-data':
        optional: true
      '@cloudflare/workers-types':
        optional: true
      '@electric-sql/pglite':
        optional: true
      '@libsql/client':
        optional: true
      '@libsql/client-wasm':
        optional: true
      '@neondatabase/serverless':
        optional: true
      '@op-engineering/op-sqlite':
        optional: true
      '@opentelemetry/api':
        optional: true
      '@planetscale/database':
        optional: true
      '@prisma/client':
        optional: true
      '@tidbcloud/serverless':
        optional: true
      '@types/better-sqlite3':
        optional: true
      '@types/pg':
        optional: true
      '@types/sql.js':
        optional: true
      '@vercel/postgres':
        optional: true
      '@xata.io/client':
        optional: true
      better-sqlite3:
        optional: true
      bun-types:
        optional: true
      expo-sqlite:
        optional: true
      gel:
        optional: true
      knex:
        optional: true
      kysely:
        optional: true
      mysql2:
        optional: true
      pg:
        optional: true
      postgres:
        optional: true
      prisma:
        optional: true
      sql.js:
        optional: true
      sqlite3:
        optional: true
=======
  draco3d@1.5.7:
    resolution: {integrity: sha512-m6WCKt/erDXcw+70IJXnG7M3awwQPAsZvJGX5zY7beBqpELw6RDGkYVU0W43AFxye4pDZ5i2Lbyc/NNGqwjUVQ==}
>>>>>>> 9e058d46

  dunder-proto@1.0.1:
    resolution: {integrity: sha512-KIN/nDJBQRcXw0MLVhZE9iQHmG68qAVIBg9CqmUYjmQIhgij9U5MFvrqkUL5FbtyyzZuOeOt0zdeRe4UY7ct+A==}
    engines: {node: '>= 0.4'}

  earcut@3.0.1:
    resolution: {integrity: sha512-0l1/0gOjESMeQyYaK5IDiPNvFeu93Z/cO0TjZh9eZ1vyCtZnA7KMZ8rQggpsJHIbGSdrqYq9OhuveadOVHCshw==}

  emoji-regex@9.2.2:
    resolution: {integrity: sha512-L18DaJsXSUk2+42pv8mLs5jJT2hqFkFE4j21wOmgbUqsZ2hL72NsUU785g9RXgo3s0ZNgVl42TiHp3ZtOv/Vyg==}

  enhanced-resolve@5.18.1:
    resolution: {integrity: sha512-ZSW3ma5GkcQBIpwZTSRAI8N71Uuwgs93IezB7mf7R60tC8ZbJideoDNKjHn2O9KIlx6rkGTTEk1xUCK2E1Y2Yg==}
    engines: {node: '>=10.13.0'}

  env-paths@3.0.0:
    resolution: {integrity: sha512-dtJUTepzMW3Lm/NPxRf3wP4642UWhjL2sQxc+ym2YMj1m/H2zDNQOlezafzkHwn6sMstjHTwG6iQQsctDW/b1A==}
    engines: {node: ^12.20.0 || ^14.13.1 || >=16.0.0}

  es-abstract@1.23.9:
    resolution: {integrity: sha512-py07lI0wjxAC/DcfK1S6G7iANonniZwTISvdPzk9hzeH0IZIshbuuFxLIU96OyF89Yb9hiqWn8M/bY83KY5vzA==}
    engines: {node: '>= 0.4'}

  es-define-property@1.0.1:
    resolution: {integrity: sha512-e3nRfgfUZ4rNGL232gUgX06QNyyez04KdjFrF+LTRoOXmrOgFKDg4BCdsjW8EnT69eqdYGmRpJwiPVYNrCaW3g==}
    engines: {node: '>= 0.4'}

  es-errors@1.3.0:
    resolution: {integrity: sha512-Zf5H2Kxt2xjTvbJvP2ZWLEICxA6j+hAmMzIlypy4xcBg1vKVnx89Wy0GbS+kf5cwCVFFzdCFh2XSCFNULS6csw==}
    engines: {node: '>= 0.4'}

  es-iterator-helpers@1.2.1:
    resolution: {integrity: sha512-uDn+FE1yrDzyC0pCo961B2IHbdM8y/ACZsKD4dG6WqrjV53BADjwa7D+1aom2rsNVfLyDgU/eigvlJGJ08OQ4w==}
    engines: {node: '>= 0.4'}

  es-object-atoms@1.1.1:
    resolution: {integrity: sha512-FGgH2h8zKNim9ljj7dankFPcICIK9Cp5bm+c2gQSYePhpaG5+esrLODihIorn+Pe6FGJzWhXQotPv73jTaldXA==}
    engines: {node: '>= 0.4'}

  es-set-tostringtag@2.1.0:
    resolution: {integrity: sha512-j6vWzfrGVfyXxge+O0x5sh6cvxAog0a/4Rdd2K36zCMV5eJ+/+tOAngRO8cODMNWbVRdVlmGZQL2YS3yR8bIUA==}
    engines: {node: '>= 0.4'}

  es-shim-unscopables@1.1.0:
    resolution: {integrity: sha512-d9T8ucsEhh8Bi1woXCf+TIKDIROLG5WCkxg8geBCbvk22kzwC5G2OnXVMO6FUsvQlgUUXQ2itephWDLqDzbeCw==}
    engines: {node: '>= 0.4'}

  es-to-primitive@1.3.0:
    resolution: {integrity: sha512-w+5mJ3GuFL+NjVtJlvydShqE1eN3h3PbI7/5LAsYJP/2qtuMXjfL2LpHSRqo4b4eSF5K/DH1JXKUAHSB2UW50g==}
    engines: {node: '>= 0.4'}

  esbuild-register@3.6.0:
    resolution: {integrity: sha512-H2/S7Pm8a9CL1uhp9OvjwrBh5Pvx0H8qVOxNu8Wed9Y7qv56MPtq+GGM8RJpq6glYJn9Wspr8uw7l55uyinNeg==}
    peerDependencies:
      esbuild: '>=0.12 <1'

  esbuild@0.18.20:
    resolution: {integrity: sha512-ceqxoedUrcayh7Y7ZX6NdbbDzGROiyVBgC4PriJThBKSVPWnnFHZAkfI1lJT8QFkOwH4qOS2SJkS4wvpGl8BpA==}
    engines: {node: '>=12'}
    hasBin: true

  esbuild@0.19.12:
    resolution: {integrity: sha512-aARqgq8roFBj054KvQr5f1sFu0D65G+miZRCuJyJ0G13Zwx7vRar5Zhn2tkQNzIXcBrNVsv/8stehpj+GAjgbg==}
    engines: {node: '>=12'}
    hasBin: true

  escape-string-regexp@4.0.0:
    resolution: {integrity: sha512-TtpcNJ3XAzx3Gq8sWRzJaVajRs0uVxA2YAkdb1jm2YkPz4G6egUFAyA3n5vtEIZefPk5Wa4UXbKuS5fKkJWdgA==}
    engines: {node: '>=10'}

  eslint-config-next@15.2.2:
    resolution: {integrity: sha512-g34RI7RFS4HybYFwGa/okj+8WZM+/fy+pEM+aqRQoVvM4gQhKrd4wIEddKmlZfWD75j8LTwB5zwkmNv3DceH1A==}
    peerDependencies:
      eslint: ^7.23.0 || ^8.0.0 || ^9.0.0
      typescript: '>=3.3.1'
    peerDependenciesMeta:
      typescript:
        optional: true

  eslint-config-prettier@10.1.1:
    resolution: {integrity: sha512-4EQQr6wXwS+ZJSzaR5ZCrYgLxqvUjdXctaEtBqHcbkW944B1NQyO4qpdHQbXBONfwxXdkAY81HH4+LUfrg+zPw==}
    hasBin: true
    peerDependencies:
      eslint: '>=7.0.0'

  eslint-import-resolver-node@0.3.9:
    resolution: {integrity: sha512-WFj2isz22JahUv+B788TlO3N6zL3nNJGU8CcZbPZvVEkBPaJdCV4vy5wyghty5ROFbCRnm132v8BScu5/1BQ8g==}

  eslint-import-resolver-typescript@3.8.7:
    resolution: {integrity: sha512-U7k84gOzrfl09c33qrIbD3TkWTWu3nt3dK5sDajHSekfoLlYGusIwSdPlPzVeA6TFpi0Wpj+ZdBD8hX4hxPoww==}
    engines: {node: ^14.18.0 || >=16.0.0}
    peerDependencies:
      eslint: '*'
      eslint-plugin-import: '*'
      eslint-plugin-import-x: '*'
    peerDependenciesMeta:
      eslint-plugin-import:
        optional: true
      eslint-plugin-import-x:
        optional: true

  eslint-module-utils@2.12.0:
    resolution: {integrity: sha512-wALZ0HFoytlyh/1+4wuZ9FJCD/leWHQzzrxJ8+rebyReSLk7LApMyd3WJaLVoN+D5+WIdJyDK1c6JnE65V4Zyg==}
    engines: {node: '>=4'}
    peerDependencies:
      '@typescript-eslint/parser': '*'
      eslint: '*'
      eslint-import-resolver-node: '*'
      eslint-import-resolver-typescript: '*'
      eslint-import-resolver-webpack: '*'
    peerDependenciesMeta:
      '@typescript-eslint/parser':
        optional: true
      eslint:
        optional: true
      eslint-import-resolver-node:
        optional: true
      eslint-import-resolver-typescript:
        optional: true
      eslint-import-resolver-webpack:
        optional: true

  eslint-plugin-import@2.31.0:
    resolution: {integrity: sha512-ixmkI62Rbc2/w8Vfxyh1jQRTdRTF52VxwRVHl/ykPAmqG+Nb7/kNn+byLP0LxPgI7zWA16Jt82SybJInmMia3A==}
    engines: {node: '>=4'}
    peerDependencies:
      '@typescript-eslint/parser': '*'
      eslint: ^2 || ^3 || ^4 || ^5 || ^6 || ^7.2.0 || ^8 || ^9
    peerDependenciesMeta:
      '@typescript-eslint/parser':
        optional: true

  eslint-plugin-jsx-a11y@6.10.2:
    resolution: {integrity: sha512-scB3nz4WmG75pV8+3eRUQOHZlNSUhFNq37xnpgRkCCELU3XMvXAxLk1eqWWyE22Ki4Q01Fnsw9BA3cJHDPgn2Q==}
    engines: {node: '>=4.0'}
    peerDependencies:
      eslint: ^3 || ^4 || ^5 || ^6 || ^7 || ^8 || ^9

  eslint-plugin-prettier@5.2.3:
    resolution: {integrity: sha512-qJ+y0FfCp/mQYQ/vWQ3s7eUlFEL4PyKfAJxsnYTJ4YT73nsJBWqmEpFryxV9OeUiqmsTsYJ5Y+KDNaeP31wrRw==}
    engines: {node: ^14.18.0 || >=16.0.0}
    peerDependencies:
      '@types/eslint': '>=8.0.0'
      eslint: '>=8.0.0'
      eslint-config-prettier: '*'
      prettier: '>=3.0.0'
    peerDependenciesMeta:
      '@types/eslint':
        optional: true
      eslint-config-prettier:
        optional: true

  eslint-plugin-react-hooks@5.2.0:
    resolution: {integrity: sha512-+f15FfK64YQwZdJNELETdn5ibXEUQmW1DZL6KXhNnc2heoy/sg9VJJeT7n8TlMWouzWqSWavFkIhHyIbIAEapg==}
    engines: {node: '>=10'}
    peerDependencies:
      eslint: ^3.0.0 || ^4.0.0 || ^5.0.0 || ^6.0.0 || ^7.0.0 || ^8.0.0-0 || ^9.0.0

  eslint-plugin-react@7.37.4:
    resolution: {integrity: sha512-BGP0jRmfYyvOyvMoRX/uoUeW+GqNj9y16bPQzqAHf3AYII/tDs+jMN0dBVkl88/OZwNGwrVFxE7riHsXVfy/LQ==}
    engines: {node: '>=4'}
    peerDependencies:
      eslint: ^3 || ^4 || ^5 || ^6 || ^7 || ^8 || ^9.7

  eslint-scope@8.3.0:
    resolution: {integrity: sha512-pUNxi75F8MJ/GdeKtVLSbYg4ZI34J6C0C7sbL4YOp2exGwen7ZsuBqKzUhXd0qMQ362yET3z+uPwKeg/0C2XCQ==}
    engines: {node: ^18.18.0 || ^20.9.0 || >=21.1.0}

  eslint-visitor-keys@3.4.3:
    resolution: {integrity: sha512-wpc+LXeiyiisxPlEkUzU6svyS1frIO3Mgxj1fdy7Pm8Ygzguax2N3Fa/D/ag1WqbOprdI+uY6wMUl8/a2G+iag==}
    engines: {node: ^12.22.0 || ^14.17.0 || >=16.0.0}

  eslint-visitor-keys@4.2.0:
    resolution: {integrity: sha512-UyLnSehNt62FFhSwjZlHmeokpRK59rcz29j+F1/aDgbkbRTk7wIc9XzdoasMUbRNKDM0qQt/+BJ4BrpFeABemw==}
    engines: {node: ^18.18.0 || ^20.9.0 || >=21.1.0}

  eslint@9.22.0:
    resolution: {integrity: sha512-9V/QURhsRN40xuHXWjV64yvrzMjcz7ZyNoF2jJFmy9j/SLk0u1OLSZgXi28MrXjymnjEGSR80WCdab3RGMDveQ==}
    engines: {node: ^18.18.0 || ^20.9.0 || >=21.1.0}
    hasBin: true
    peerDependencies:
      jiti: '*'
    peerDependenciesMeta:
      jiti:
        optional: true

  espree@10.3.0:
    resolution: {integrity: sha512-0QYC8b24HWY8zjRnDTL6RiHfDbAWn63qb4LMj1Z4b076A4une81+z03Kg7l7mn/48PUTqoLptSXez8oknU8Clg==}
    engines: {node: ^18.18.0 || ^20.9.0 || >=21.1.0}

  esquery@1.6.0:
    resolution: {integrity: sha512-ca9pw9fomFcKPvFLXhBKUK90ZvGibiGOvRJNbjljY7s7uq/5YO4BOzcYtJqExdx99rF6aAcnRxHmcUHcz6sQsg==}
    engines: {node: '>=0.10'}

  esrecurse@4.3.0:
    resolution: {integrity: sha512-KmfKL3b6G+RXvP8N1vr3Tq1kL/oCFgn2NYXEtqP8/L3pKapUA4G8cFVaoF3SU323CD4XypR/ffioHmkti6/Tag==}
    engines: {node: '>=4.0'}

  estraverse@5.3.0:
    resolution: {integrity: sha512-MMdARuVEQziNTeJD8DgMqmhwR11BRQ/cBP+pLtYdSTnf3MIO8fFeiINEbX36ZdNlfU/7A9f3gUw49B3oQsvwBA==}
    engines: {node: '>=4.0'}

  esutils@2.0.3:
    resolution: {integrity: sha512-kVscqXk4OCp68SZ0dkgEKVi6/8ij300KBWTJq32P/dYeWTSwK41WyTxalN1eRmA5Z9UU/LX9D7FWSmV9SAYx6g==}
    engines: {node: '>=0.10.0'}

  fast-deep-equal@3.1.3:
    resolution: {integrity: sha512-f3qQ9oQy9j2AhBe/H9VC91wLmKBCCU/gDOnKNAYG5hswO7BLKj09Hc5HYNz9cGI++xlpDCIgDaitVs03ATR84Q==}

  fast-diff@1.3.0:
    resolution: {integrity: sha512-VxPP4NqbUjj6MaAOafWeUn2cXWLcCtljklUtZf0Ind4XQ+QPtmA0b18zZy0jIQx+ExRVCR/ZQpBmik5lXshNsw==}

  fast-glob@3.3.1:
    resolution: {integrity: sha512-kNFPyjhh5cKjrUltxs+wFx+ZkbRaxxmZ+X0ZU31SOsxCEtP9VPgtq2teZw1DebupL5GmDaNQ6yKMMVcM41iqDg==}
    engines: {node: '>=8.6.0'}

  fast-glob@3.3.3:
    resolution: {integrity: sha512-7MptL8U0cqcFdzIzwOTHoilX9x5BrNqye7Z/LuC7kCMRio1EMSyqRK3BEAUD7sXRq4iT4AzTVuZdhgQ2TCvYLg==}
    engines: {node: '>=8.6.0'}

  fast-json-stable-stringify@2.1.0:
    resolution: {integrity: sha512-lhd/wF+Lk98HZoTCtlVraHtfh5XYijIjalXck7saUtuanSDyLMxnHhSXEDJqHxD7msR8D0uCmqlkwjCV8xvwHw==}

  fast-levenshtein@2.0.6:
    resolution: {integrity: sha512-DCXu6Ifhqcks7TZKY3Hxp3y6qphY5SJZmrWMDrKcERSOXWQdMhU9Ig/PYrzyw/ul9jOIyh0N4M0tbC5hodg8dw==}

  fastq@1.19.1:
    resolution: {integrity: sha512-GwLTyxkCXjXbxqIhTsMI2Nui8huMPtnxg7krajPJAjnEG/iiOS7i+zCtWGZR9G0NBKbXKh6X9m9UIsYX/N6vvQ==}

  fdir@6.4.3:
    resolution: {integrity: sha512-PMXmW2y1hDDfTSRc9gaXIuCCRpuoz3Kaz8cUelp3smouvfT632ozg2vrT6lJsHKKOF59YLbOGfAWGUcKEfRMQw==}
    peerDependencies:
      picomatch: ^3 || ^4
    peerDependenciesMeta:
      picomatch:
        optional: true

  fflate@0.6.10:
    resolution: {integrity: sha512-IQrh3lEPM93wVCEczc9SaAOvkmcoQn/G8Bo1e8ZPlY3X3bnAxWaBdvTdvM1hP62iZp0BXWDy4vTAy4fF0+Dlpg==}

  fflate@0.8.2:
    resolution: {integrity: sha512-cPJU47OaAoCbg0pBvzsgpTPhmhqI5eJjh/JIu8tPj5q+T7iLvW/JAYUqmE7KOB4R1ZyEhzBaIQpQpardBF5z8A==}

  file-entry-cache@8.0.0:
    resolution: {integrity: sha512-XXTUwCvisa5oacNGRP9SfNtYBNAMi+RPwBFmblZEF7N7swHYQS6/Zfk7SRwx4D5j3CH211YNRco1DEMNVfZCnQ==}
    engines: {node: '>=16.0.0'}

  fill-range@7.1.1:
    resolution: {integrity: sha512-YsGpe3WHLK8ZYi4tWDg2Jy3ebRz2rXowDxnld4bkQB00cc/1Zw9AWnC0i9ztDJitivtQvaI9KaLyKrc+hBW0yg==}
    engines: {node: '>=8'}

  find-up@5.0.0:
    resolution: {integrity: sha512-78/PXT1wlLLDgTzDs7sjq9hzz0vXD+zn+7wypEe4fXQxCmdmqfGsEPQxmiCSQI3ajFV91bVSsvNtrJRiW6nGng==}
    engines: {node: '>=10'}

  flat-cache@4.0.1:
    resolution: {integrity: sha512-f7ccFPK3SXFHpx15UIGyRJ/FJQctuKZ0zVuN3frBo4HnK3cay9VEW0R6yPYFHC0AgqhukPzKjq22t5DmAyqGyw==}
    engines: {node: '>=16'}

  flatted@3.3.3:
    resolution: {integrity: sha512-GX+ysw4PBCz0PzosHDepZGANEuFCMLrnRTiEy9McGjmkCQYwRq4A/X786G/fjM/+OjsWSU1ZrY5qyARZmO/uwg==}

  for-each@0.3.5:
    resolution: {integrity: sha512-dKx12eRCVIzqCxFGplyFKJMPvLEWgmNtUrpTiJIR5u97zEhRG8ySrtboPHZXx7daLxQVrl643cTzbab2tkQjxg==}
    engines: {node: '>= 0.4'}

  frame-ticker@1.0.3:
    resolution: {integrity: sha512-E0X2u2JIvbEMrqEg5+4BpTqaD22OwojJI63K7MdKHdncjtAhGRbCR8nJCr2vwEt9NWBPCPcu70X9smPviEBy8Q==}

  framer-motion@12.5.0:
    resolution: {integrity: sha512-buPlioFbH9/W7rDzYh1C09AuZHAk2D1xTA1BlounJ2Rb9aRg84OXexP0GLd+R83v0khURdMX7b5MKnGTaSg5iA==}
    peerDependencies:
      '@emotion/is-prop-valid': '*'
      react: ^18.0.0 || ^19.0.0
      react-dom: ^18.0.0 || ^19.0.0
    peerDependenciesMeta:
      '@emotion/is-prop-valid':
        optional: true
      react:
        optional: true
      react-dom:
        optional: true

  function-bind@1.1.2:
    resolution: {integrity: sha512-7XHNxH7qX9xG5mIwxkhumTox/MIRNcOgDrxWsMt2pAr23WHp6MrRlN7FBSFpCpr+oVO0F744iUgR82nJMfG2SA==}

  function.prototype.name@1.1.8:
    resolution: {integrity: sha512-e5iwyodOHhbMr/yNrc7fDYG4qlbIvI5gajyzPnb5TCwyhjApznQh1BMFou9b30SevY43gCJKXycoCBjMbsuW0Q==}
    engines: {node: '>= 0.4'}

  functions-have-names@1.2.3:
    resolution: {integrity: sha512-xckBUXyTIqT97tq2x2AMb+g163b5JFysYk0x4qxNFwbfQkmNZoiRHb6sPzI9/QV33WeuvVYBUIiD4NzNIyqaRQ==}

  gel@2.0.1:
    resolution: {integrity: sha512-gfem3IGvqKqXwEq7XseBogyaRwGsQGuE7Cw/yQsjLGdgiyqX92G1xENPCE0ltunPGcsJIa6XBOTx/PK169mOqw==}
    engines: {node: '>= 18.0.0'}
    hasBin: true

  get-intrinsic@1.3.0:
    resolution: {integrity: sha512-9fSjSaos/fRIVIp+xSJlE6lfwhES7LNtKaCBIamHsjr2na1BiABJPo0mOjjz8GJDURarmCPGqaiVg5mfjb98CQ==}
    engines: {node: '>= 0.4'}

  get-proto@1.0.1:
    resolution: {integrity: sha512-sTSfBjoXBp89JvIKIefqw7U2CCebsc74kiY6awiGogKtoSGbgjYE/G/+l9sF3MWFPNc9IcoOC4ODfKHfxFmp0g==}
    engines: {node: '>= 0.4'}

  get-symbol-description@1.1.0:
    resolution: {integrity: sha512-w9UMqWwJxHNOvoNzSJ2oPF5wvYcvP7jUvYzhp67yEhTi17ZDBBC1z9pTdGuzjD+EFIqLSYRweZjqfiPzQ06Ebg==}
    engines: {node: '>= 0.4'}

  get-tsconfig@4.10.0:
    resolution: {integrity: sha512-kGzZ3LWWQcGIAmg6iWvXn0ei6WDtV26wzHRMwDSzmAbcXrTEXxHy6IehI6/4eT6VRKyMP1eF1VqwrVUmE/LR7A==}

  glob-parent@5.1.2:
    resolution: {integrity: sha512-AOIgSQCepiJYwP3ARnGx+5VnTu2HBYdzbGP45eLw1vr3zB3vZLeyed1sC9hnbcOc9/SrMyM5RPQrkGz4aS9Zow==}
    engines: {node: '>= 6'}

  glob-parent@6.0.2:
    resolution: {integrity: sha512-XxwI8EOhVQgWp6iDL+3b0r86f4d6AX6zSU55HfB4ydCEuXLXc5FcYeOu+nnGftS4TEju/11rt4KJPTMgbfmv4A==}
    engines: {node: '>=10.13.0'}

  globals@14.0.0:
    resolution: {integrity: sha512-oahGvuMGQlPw/ivIYBjVSrWAfWLBeku5tpPE2fOPLi+WHffIWbuh2tCjhyQhTBPMf5E9jDEH4FOmTYgYwbKwtQ==}
    engines: {node: '>=18'}

  globalthis@1.0.4:
    resolution: {integrity: sha512-DpLKbNU4WylpxJykQujfCcwYWiV/Jhm50Goo0wrVILAv5jOr9d+H+UR3PhSCD2rCCEIg0uc+G+muBTwD54JhDQ==}
    engines: {node: '>= 0.4'}

  glsl-noise@0.0.0:
    resolution: {integrity: sha512-b/ZCF6amfAUb7dJM/MxRs7AetQEahYzJ8PtgfrmEdtw6uyGOr+ZSGtgjFm6mfsBkxJ4d2W7kg+Nlqzqvn3Bc0w==}

  gopd@1.2.0:
    resolution: {integrity: sha512-ZUKRh6/kUFoAiTAtTYPZJ3hw9wNxx+BIBOijnlG9PnrJsCcSjs1wyyD6vJpaYtgnzDrKYRSqf3OO6Rfa93xsRg==}
    engines: {node: '>= 0.4'}

  graceful-fs@4.2.11:
    resolution: {integrity: sha512-RbJ5/jmFcNNCcDV5o9eTnBLJ/HszWV0P73bc+Ff4nS/rJj+YaS6IGyiOL0VoBYX+l1Wrl3k63h/KrH+nhJ0XvQ==}

  graphemer@1.4.0:
    resolution: {integrity: sha512-EtKwoO6kxCL9WO5xipiHTZlSzBm7WLT627TqC/uVRd0HKmq8NXyebnNYxDoBi7wt8eTWrUrKXCOVaFq9x1kgag==}

  h3-js@4.1.0:
    resolution: {integrity: sha512-LQhmMl1dRQQjMXPzJc7MpZ/CqPOWWuAvVEoVJM9n/s7vHypj+c3Pd5rLQCkAsOgAoAYKbNCsYFE++LF7MvSfCQ==}
    engines: {node: '>=4', npm: '>=3', yarn: '>=1.3.0'}

  has-bigints@1.1.0:
    resolution: {integrity: sha512-R3pbpkcIqv2Pm3dUwgjclDRVmWpTJW2DcMzcIhEXEx1oh/CEMObMm3KLmRJOdvhM7o4uQBnwr8pzRK2sJWIqfg==}
    engines: {node: '>= 0.4'}

  has-flag@4.0.0:
    resolution: {integrity: sha512-EykJT/Q1KjTWctppgIAgfSO0tKVuZUjhgMr17kqTumMl6Afv3EISleU7qZUzoXDFTAHTDC4NOoG/ZxU3EvlMPQ==}
    engines: {node: '>=8'}

  has-property-descriptors@1.0.2:
    resolution: {integrity: sha512-55JNKuIW+vq4Ke1BjOTjM2YctQIvCT7GFzHwmfZPGo5wnrgkid0YQtnAleFSqumZm4az3n2BS+erby5ipJdgrg==}

  has-proto@1.2.0:
    resolution: {integrity: sha512-KIL7eQPfHQRC8+XluaIw7BHUwwqL19bQn4hzNgdr+1wXoU0KKj6rufu47lhY7KbJR2C6T6+PfyN0Ea7wkSS+qQ==}
    engines: {node: '>= 0.4'}

  has-symbols@1.1.0:
    resolution: {integrity: sha512-1cDNdwJ2Jaohmb3sg4OmKaMBwuC48sYni5HUw2DvsC8LjGTLK9h+eb1X6RyuOHe4hT0ULCW68iomhjUoKUqlPQ==}
    engines: {node: '>= 0.4'}

  has-tostringtag@1.0.2:
    resolution: {integrity: sha512-NqADB8VjPFLM2V0VvHUewwwsw0ZWBaIdgo+ieHtK3hasLz4qeCRjYcqfB6AQrBggRKppKF8L52/VqdVsO47Dlw==}
    engines: {node: '>= 0.4'}

  hasown@2.0.2:
    resolution: {integrity: sha512-0hJU9SCPvmMzIBdZFqNPXWa6dqh7WdH0cII9y+CyS8rG3nL48Bclra9HmKhVVUHyPWNH5Y7xDwAB7bfgSjkUMQ==}
    engines: {node: '>= 0.4'}

  hls.js@1.5.20:
    resolution: {integrity: sha512-uu0VXUK52JhihhnN/MVVo1lvqNNuhoxkonqgO3IpjvQiGpJBdIXMGkofjQb/j9zvV7a1SW8U9g1FslWx/1HOiQ==}

  ieee754@1.2.1:
    resolution: {integrity: sha512-dcyqhDvX1C46lXZcVqCpK+FtMRQVdIMN6/Df5js2zouUsqG7I6sFxitIC+7KYK29KdXOLHdu9zL4sFnoVQnqaA==}

  ignore@5.3.2:
    resolution: {integrity: sha512-hsBTNUqQTDwkWtcdYI2i06Y/nUBEsNEDJKjWdigLvegy8kDuJAS8uRlpkkcQpyEXL0Z/pjDy5HBmMjRCJ2gq+g==}
    engines: {node: '>= 4'}

  immediate@3.0.6:
    resolution: {integrity: sha512-XXOFtyqDjNDAQxVfYxuF7g9Il/IbWmmlQg2MYKOH8ExIT1qg6xc4zyS3HaEEATgs1btfzxq15ciUiY7gjSXRGQ==}

  import-fresh@3.3.1:
    resolution: {integrity: sha512-TR3KfrTZTYLPB6jUjfx6MF9WcWrHL9su5TObK4ZkYgBdWKPOFoSoQIdEuTuR82pmtxH2spWG9h6etwfr1pLBqQ==}
    engines: {node: '>=6'}

  imurmurhash@0.1.4:
    resolution: {integrity: sha512-JmXMZ6wuvDmLiHEml9ykzqO6lwFbof0GG4IkcGaENdCRDDmMVnny7s5HsIgHCbaq0w2MyPhDqkhTUgS2LU2PHA==}
    engines: {node: '>=0.8.19'}

  index-array-by@1.4.2:
    resolution: {integrity: sha512-SP23P27OUKzXWEC/TOyWlwLviofQkCSCKONnc62eItjp69yCZZPqDQtr3Pw5gJDnPeUMqExmKydNZaJO0FU9pw==}
    engines: {node: '>=12'}

  internal-slot@1.1.0:
    resolution: {integrity: sha512-4gd7VpWNQNB4UKKCFFVcp1AVv+FMOgs9NKzjHKusc8jTMhd5eL1NqQqOpE0KzMds804/yHlglp3uxgluOqAPLw==}
    engines: {node: '>= 0.4'}

  internmap@2.0.3:
    resolution: {integrity: sha512-5Hh7Y1wQbvY5ooGgPbDaL5iYLAPzMTUrjMulskHLH6wnv/A+1q5rgEaiuqEjB+oxGXIVZs1FF+R/KPN3ZSQYYg==}
    engines: {node: '>=12'}

  is-array-buffer@3.0.5:
    resolution: {integrity: sha512-DDfANUiiG2wC1qawP66qlTugJeL5HyzMpfr8lLK+jMQirGzNod0B12cFB/9q838Ru27sBwfw78/rdoU7RERz6A==}
    engines: {node: '>= 0.4'}

  is-arrayish@0.3.2:
    resolution: {integrity: sha512-eVRqCvVlZbuw3GrM63ovNSNAeA1K16kaR/LRY/92w0zxQ5/1YzwblUX652i4Xs9RwAGjW9d9y6X88t8OaAJfWQ==}

  is-async-function@2.1.1:
    resolution: {integrity: sha512-9dgM/cZBnNvjzaMYHVoxxfPj2QXt22Ev7SuuPrs+xav0ukGB0S6d4ydZdEiM48kLx5kDV+QBPrpVnFyefL8kkQ==}
    engines: {node: '>= 0.4'}

  is-bigint@1.1.0:
    resolution: {integrity: sha512-n4ZT37wG78iz03xPRKJrHTdZbe3IicyucEtdRsV5yglwc3GyUfbAfpSeD0FJ41NbUNSt5wbhqfp1fS+BgnvDFQ==}
    engines: {node: '>= 0.4'}

  is-boolean-object@1.2.2:
    resolution: {integrity: sha512-wa56o2/ElJMYqjCjGkXri7it5FbebW5usLw/nPmCMs5DeZ7eziSYZhSmPRn0txqeW4LnAmQQU7FgqLpsEFKM4A==}
    engines: {node: '>= 0.4'}

  is-bun-module@1.3.0:
    resolution: {integrity: sha512-DgXeu5UWI0IsMQundYb5UAOzm6G2eVnarJ0byP6Tm55iZNKceD59LNPA2L4VvsScTtHcw0yEkVwSf7PC+QoLSA==}

  is-callable@1.2.7:
    resolution: {integrity: sha512-1BC0BVFhS/p0qtw6enp8e+8OD0UrK0oFLztSjNzhcKA3WDuJxxAPXzPuPtKkjEY9UUoEWlX/8fgKeu2S8i9JTA==}
    engines: {node: '>= 0.4'}

  is-core-module@2.16.1:
    resolution: {integrity: sha512-UfoeMA6fIJ8wTYFEUjelnaGI67v6+N7qXJEvQuIGa99l4xsCruSYOVSQ0uPANn4dAzm8lkYPaKLrrijLq7x23w==}
    engines: {node: '>= 0.4'}

  is-data-view@1.0.2:
    resolution: {integrity: sha512-RKtWF8pGmS87i2D6gqQu/l7EYRlVdfzemCJN/P3UOs//x1QE7mfhvzHIApBTRf7axvT6DMGwSwBXYCT0nfB9xw==}
    engines: {node: '>= 0.4'}

  is-date-object@1.1.0:
    resolution: {integrity: sha512-PwwhEakHVKTdRNVOw+/Gyh0+MzlCl4R6qKvkhuvLtPMggI1WAHt9sOwZxQLSGpUaDnrdyDsomoRgNnCfKNSXXg==}
    engines: {node: '>= 0.4'}

  is-extglob@2.1.1:
    resolution: {integrity: sha512-SbKbANkN603Vi4jEZv49LeVJMn4yGwsbzZworEoyEiutsN3nJYdbO36zfhGJ6QEDpOZIFkDtnq5JRxmvl3jsoQ==}
    engines: {node: '>=0.10.0'}

  is-finalizationregistry@1.1.1:
    resolution: {integrity: sha512-1pC6N8qWJbWoPtEjgcL2xyhQOP491EQjeUo3qTKcmV8YSDDJrOepfG8pcC7h/QgnQHYSv0mJ3Z/ZWxmatVrysg==}
    engines: {node: '>= 0.4'}

  is-generator-function@1.1.0:
    resolution: {integrity: sha512-nPUB5km40q9e8UfN/Zc24eLlzdSf9OfKByBw9CIdw4H1giPMeA0OIJvbchsCu4npfI2QcMVBsGEBHKZ7wLTWmQ==}
    engines: {node: '>= 0.4'}

  is-glob@4.0.3:
    resolution: {integrity: sha512-xelSayHH36ZgE7ZWhli7pW34hNbNl8Ojv5KVmkJD4hBdD3th8Tfk9vYasLM+mXWOZhFkgZfxhLSnrwRr4elSSg==}
    engines: {node: '>=0.10.0'}

  is-map@2.0.3:
    resolution: {integrity: sha512-1Qed0/Hr2m+YqxnM09CjA2d/i6YZNfF6R2oRAOj36eUdS6qIV/huPJNSEpKbupewFs+ZsJlxsjjPbc0/afW6Lw==}
    engines: {node: '>= 0.4'}

  is-number-object@1.1.1:
    resolution: {integrity: sha512-lZhclumE1G6VYD8VHe35wFaIif+CTy5SJIi5+3y4psDgWu4wPDoBhF8NxUOinEc7pHgiTsT6MaBb92rKhhD+Xw==}
    engines: {node: '>= 0.4'}

  is-number@7.0.0:
    resolution: {integrity: sha512-41Cifkg6e8TylSpdtTpeLVMqvSBEVzTttHvERD741+pnZ8ANv0004MRL43QKPDlK9cGvNp6NZWZUBlbGXYxxng==}
    engines: {node: '>=0.12.0'}

  is-promise@2.2.2:
    resolution: {integrity: sha512-+lP4/6lKUBfQjZ2pdxThZvLUAafmZb8OAxFb8XXtiQmS35INgr85hdOGoEs124ez1FCnZJt6jau/T+alh58QFQ==}

  is-regex@1.2.1:
    resolution: {integrity: sha512-MjYsKHO5O7mCsmRGxWcLWheFqN9DJ/2TmngvjKXihe6efViPqc274+Fx/4fYj/r03+ESvBdTXK0V6tA3rgez1g==}
    engines: {node: '>= 0.4'}

  is-set@2.0.3:
    resolution: {integrity: sha512-iPAjerrse27/ygGLxw+EBR9agv9Y6uLeYVJMu+QNCoouJ1/1ri0mGrcWpfCqFZuzzx3WjtwxG098X+n4OuRkPg==}
    engines: {node: '>= 0.4'}

  is-shared-array-buffer@1.0.4:
    resolution: {integrity: sha512-ISWac8drv4ZGfwKl5slpHG9OwPNty4jOWPRIhBpxOoD+hqITiwuipOQ2bNthAzwA3B4fIjO4Nln74N0S9byq8A==}
    engines: {node: '>= 0.4'}

  is-string@1.1.1:
    resolution: {integrity: sha512-BtEeSsoaQjlSPBemMQIrY1MY0uM6vnS1g5fmufYOtnxLGUZM2178PKbhsk7Ffv58IX+ZtcvoGwccYsh0PglkAA==}
    engines: {node: '>= 0.4'}

  is-symbol@1.1.1:
    resolution: {integrity: sha512-9gGx6GTtCQM73BgmHQXfDmLtfjjTUDSyoxTCbp5WtoixAhfgsDirWIcVQ/IHpvI5Vgd5i/J5F7B9cN/WlVbC/w==}
    engines: {node: '>= 0.4'}

  is-typed-array@1.1.15:
    resolution: {integrity: sha512-p3EcsicXjit7SaskXHs1hA91QxgTw46Fv6EFKKGS5DRFLD8yKnohjF3hxoju94b/OcMZoQukzpPpBE9uLVKzgQ==}
    engines: {node: '>= 0.4'}

  is-weakmap@2.0.2:
    resolution: {integrity: sha512-K5pXYOm9wqY1RgjpL3YTkF39tni1XajUIkawTLUo9EZEVUFga5gSQJF8nNS7ZwJQ02y+1YCNYcMh+HIf1ZqE+w==}
    engines: {node: '>= 0.4'}

  is-weakref@1.1.1:
    resolution: {integrity: sha512-6i9mGWSlqzNMEqpCp93KwRS1uUOodk2OJ6b+sq7ZPDSy2WuI5NFIxp/254TytR8ftefexkWn5xNiHUNpPOfSew==}
    engines: {node: '>= 0.4'}

  is-weakset@2.0.4:
    resolution: {integrity: sha512-mfcwb6IzQyOKTs84CQMrOwW4gQcaTOAWJ0zzJCl2WSPDrWk/OzDaImWFH3djXhb24g4eudZfLRozAvPGw4d9hQ==}
    engines: {node: '>= 0.4'}

  isarray@2.0.5:
    resolution: {integrity: sha512-xHjhDr3cNBK0BzdUJSPXZntQUx/mwMS5Rw4A7lPJ90XGAO6ISP/ePDNuo0vhqOZU+UD5JoodwCAAoZQd3FeAKw==}

  isexe@2.0.0:
    resolution: {integrity: sha512-RHxMLp9lnKHGHRng9QFhRCMbYAcVpn69smSGcq3f36xjgVVWThj4qqLbTLlq7Ssj8B+fIQ1EuCEGI2lKsyQeIw==}

  isexe@3.1.1:
    resolution: {integrity: sha512-LpB/54B+/2J5hqQ7imZHfdU31OlgQqx7ZicVlkm9kzg9/w8GKLEcFfJl/t7DCEDueOyBAD6zCCwTO6Fzs0NoEQ==}
    engines: {node: '>=16'}

  iterator.prototype@1.1.5:
    resolution: {integrity: sha512-H0dkQoCa3b2VEeKQBOxFph+JAbcrQdE7KC0UkqwpLmv2EC4P41QXP+rqo9wYodACiG5/WM5s9oDApTU8utwj9g==}
    engines: {node: '>= 0.4'}

  its-fine@1.2.5:
    resolution: {integrity: sha512-fXtDA0X0t0eBYAGLVM5YsgJGsJ5jEmqZEPrGbzdf5awjv0xE7nqv3TVnvtUF060Tkes15DbDAKW/I48vsb6SyA==}
    peerDependencies:
      react: '>=18.0'

  jiti@2.4.2:
    resolution: {integrity: sha512-rg9zJN+G4n2nfJl5MW3BMygZX56zKPNVEYYqq7adpmMh4Jn2QNEwhvQlFy6jPVdcod7txZtKHWnyZiA3a0zP7A==}
    hasBin: true

  js-tokens@4.0.0:
    resolution: {integrity: sha512-RdJUflcE3cUzKiMqQgsCu06FPu9UdIJO0beYbPhHN4k6apgJtifcoCtT9bcxOpYBtpD2kCM6Sbzg4CausW/PKQ==}

  js-yaml@4.1.0:
    resolution: {integrity: sha512-wpxZs9NoxZaJESJGIZTyDEaYpl0FKSA+FB9aJiyemKhMwkxQg63h4T1KJgUGHpTqPDNRcmmYLugrRjJlBtWvRA==}
    hasBin: true

  json-buffer@3.0.1:
    resolution: {integrity: sha512-4bV5BfR2mqfQTJm+V5tPPdf+ZpuhiIvTuAB5g8kcrXOZpTT/QwwVRWBywX1ozr6lEuPdbHxwaJlm9G6mI2sfSQ==}

  json-schema-traverse@0.4.1:
    resolution: {integrity: sha512-xbbCH5dCYU5T8LcEhhuh7HJ88HXuW3qsI3Y0zOZFKfZEHcpWiHU/Jxzk629Brsab/mMiHQti9wMP+845RPe3Vg==}

  json-stable-stringify-without-jsonify@1.0.1:
    resolution: {integrity: sha512-Bdboy+l7tA3OGW6FjyFHWkP5LuByj1Tk33Ljyq0axyzdk9//JSi2u3fP1QSmd1KNwq6VOKYGlAu87CisVir6Pw==}

  json5@1.0.2:
    resolution: {integrity: sha512-g1MWMLBiz8FKi1e4w0UyVL3w+iJceWAFBAaBnnGKOpNa5f8TLktkbre1+s6oICydWAm+HRUGTmI+//xv2hvXYA==}
    hasBin: true

  jsx-ast-utils@3.3.5:
    resolution: {integrity: sha512-ZZow9HBI5O6EPgSJLUb8n2NKgmVWTwCvHGwFuJlMjvLFqlGG6pjirPhtdsseaLZjSibD8eegzmYpUZwoIlj2cQ==}
    engines: {node: '>=4.0'}

  kapsule@1.16.0:
    resolution: {integrity: sha512-4f/z/Luu0cEXmagCwaFyzvfZai2HKgB4CQLwmsMUA+jlUbW94HfFSX+TWZxzWoMSO6b6aR+FD2Xd5z88VYZJTw==}
    engines: {node: '>=12'}

  keyv@4.5.4:
    resolution: {integrity: sha512-oxVHkHR/EJf2CNXnWxRLW6mg7JyCCUcG0DtEGmL2ctUo1PNTin1PUil+r/+4r5MpVgC/fn1kjsx7mjSujKqIpw==}

  language-subtag-registry@0.3.23:
    resolution: {integrity: sha512-0K65Lea881pHotoGEa5gDlMxt3pctLi2RplBb7Ezh4rRdLEOtgi7n4EwK9lamnUCkKBqaeKRVebTq6BAxSkpXQ==}

  language-tags@1.0.9:
    resolution: {integrity: sha512-MbjN408fEndfiQXbFQ1vnd+1NoLDsnQW41410oQBXiyXDMYH5z505juWa4KUE1LqxRC7DgOgZDbKLxHIwm27hA==}
    engines: {node: '>=0.10'}

  levn@0.4.1:
    resolution: {integrity: sha512-+bT2uH4E5LGE7h/n3evcS/sQlJXCpIp6ym8OWJ5eV6+67Dsql/LaaT7qJBAt2rzfoa/5QBGBhxDix1dMt2kQKQ==}
    engines: {node: '>= 0.8.0'}

  lie@3.3.0:
    resolution: {integrity: sha512-UaiMJzeWRlEujzAuw5LokY1L5ecNQYZKfmyZ9L7wDHb/p5etKaxXhohBcrw0EYby+G/NA52vRSN4N39dxHAIwQ==}

  lightningcss-darwin-arm64@1.29.2:
    resolution: {integrity: sha512-cK/eMabSViKn/PG8U/a7aCorpeKLMlK0bQeNHmdb7qUnBkNPnL+oV5DjJUo0kqWsJUapZsM4jCfYItbqBDvlcA==}
    engines: {node: '>= 12.0.0'}
    cpu: [arm64]
    os: [darwin]

  lightningcss-darwin-x64@1.29.2:
    resolution: {integrity: sha512-j5qYxamyQw4kDXX5hnnCKMf3mLlHvG44f24Qyi2965/Ycz829MYqjrVg2H8BidybHBp9kom4D7DR5VqCKDXS0w==}
    engines: {node: '>= 12.0.0'}
    cpu: [x64]
    os: [darwin]

  lightningcss-freebsd-x64@1.29.2:
    resolution: {integrity: sha512-wDk7M2tM78Ii8ek9YjnY8MjV5f5JN2qNVO+/0BAGZRvXKtQrBC4/cn4ssQIpKIPP44YXw6gFdpUF+Ps+RGsCwg==}
    engines: {node: '>= 12.0.0'}
    cpu: [x64]
    os: [freebsd]

  lightningcss-linux-arm-gnueabihf@1.29.2:
    resolution: {integrity: sha512-IRUrOrAF2Z+KExdExe3Rz7NSTuuJ2HvCGlMKoquK5pjvo2JY4Rybr+NrKnq0U0hZnx5AnGsuFHjGnNT14w26sg==}
    engines: {node: '>= 12.0.0'}
    cpu: [arm]
    os: [linux]

  lightningcss-linux-arm64-gnu@1.29.2:
    resolution: {integrity: sha512-KKCpOlmhdjvUTX/mBuaKemp0oeDIBBLFiU5Fnqxh1/DZ4JPZi4evEH7TKoSBFOSOV3J7iEmmBaw/8dpiUvRKlQ==}
    engines: {node: '>= 12.0.0'}
    cpu: [arm64]
    os: [linux]

  lightningcss-linux-arm64-musl@1.29.2:
    resolution: {integrity: sha512-Q64eM1bPlOOUgxFmoPUefqzY1yV3ctFPE6d/Vt7WzLW4rKTv7MyYNky+FWxRpLkNASTnKQUaiMJ87zNODIrrKQ==}
    engines: {node: '>= 12.0.0'}
    cpu: [arm64]
    os: [linux]

  lightningcss-linux-x64-gnu@1.29.2:
    resolution: {integrity: sha512-0v6idDCPG6epLXtBH/RPkHvYx74CVziHo6TMYga8O2EiQApnUPZsbR9nFNrg2cgBzk1AYqEd95TlrsL7nYABQg==}
    engines: {node: '>= 12.0.0'}
    cpu: [x64]
    os: [linux]

  lightningcss-linux-x64-musl@1.29.2:
    resolution: {integrity: sha512-rMpz2yawkgGT8RULc5S4WiZopVMOFWjiItBT7aSfDX4NQav6M44rhn5hjtkKzB+wMTRlLLqxkeYEtQ3dd9696w==}
    engines: {node: '>= 12.0.0'}
    cpu: [x64]
    os: [linux]

  lightningcss-win32-arm64-msvc@1.29.2:
    resolution: {integrity: sha512-nL7zRW6evGQqYVu/bKGK+zShyz8OVzsCotFgc7judbt6wnB2KbiKKJwBE4SGoDBQ1O94RjW4asrCjQL4i8Fhbw==}
    engines: {node: '>= 12.0.0'}
    cpu: [arm64]
    os: [win32]

  lightningcss-win32-x64-msvc@1.29.2:
    resolution: {integrity: sha512-EdIUW3B2vLuHmv7urfzMI/h2fmlnOQBk1xlsDxkN1tCWKjNFjfLhGxYk8C8mzpSfr+A6jFFIi8fU6LbQGsRWjA==}
    engines: {node: '>= 12.0.0'}
    cpu: [x64]
    os: [win32]

  lightningcss@1.29.2:
    resolution: {integrity: sha512-6b6gd/RUXKaw5keVdSEtqFVdzWnU5jMxTUjA2bVcMNPLwSQ08Sv/UodBVtETLCn7k4S1Ibxwh7k68IwLZPgKaA==}
    engines: {node: '>= 12.0.0'}

  locate-path@6.0.0:
    resolution: {integrity: sha512-iPZK6eYjbxRu3uB4/WZ3EsEIMJFMqAoopl3R+zuq0UjcAm/MO6KCweDgPfP3elTztoKP3KtnVHxTn2NHBSDVUw==}
    engines: {node: '>=10'}

  lodash-es@4.17.21:
    resolution: {integrity: sha512-mKnC+QJ9pWVzv+C4/U3rRsHapFfHvQFoFB92e52xeyGMcX6/OlIl78je1u8vePzYZSkkogMPJ2yjxxsb89cxyw==}

  lodash.merge@4.6.2:
    resolution: {integrity: sha512-0KpjqXRVvrYyCsX1swR/XTK0va6VQkQM6MNo7PqW77ByjAhoARA8EfrP1N4+KlKj8YS0ZUCtRT/YUuhyYDujIQ==}

  loose-envify@1.4.0:
    resolution: {integrity: sha512-lyuxPGr/Wfhrlem2CL/UcnUc1zcqKAImBDzukY7Y5F/yQiNdko6+fRLevlw1HgMySw7f611UIY408EtxRSoK3Q==}
    hasBin: true

  maath@0.10.8:
    resolution: {integrity: sha512-tRvbDF0Pgqz+9XUa4jjfgAQ8/aPKmQdWXilFu2tMy4GWj4NOsx99HlULO4IeREfbO3a0sA145DZYyvXPkybm0g==}
    peerDependencies:
      '@types/three': '>=0.134.0'
      three: '>=0.134.0'

  math-intrinsics@1.1.0:
    resolution: {integrity: sha512-/IXtbwEk5HTPyEwyKX6hGkYXxM9nbj64B+ilVJnC/R6B0pH5G4V3b0pVbL7DBj4tkhBAppbQUlf6F6Xl9LHu1g==}
    engines: {node: '>= 0.4'}

  merge2@1.4.1:
    resolution: {integrity: sha512-8q7VEgMJW4J8tcfVPy8g09NcQwZdbwFEqhe/WZkoIzjn/3TGDwtOCYtXGxA3O8tPzpczCCDgv+P2P5y00ZJOOg==}
    engines: {node: '>= 8'}

  meshline@3.3.1:
    resolution: {integrity: sha512-/TQj+JdZkeSUOl5Mk2J7eLcYTLiQm2IDzmlSvYm7ov15anEcDJ92GHqqazxTSreeNgfnYu24kiEvvv0WlbCdFQ==}
    peerDependencies:
      three: '>=0.137'

  meshoptimizer@0.18.1:
    resolution: {integrity: sha512-ZhoIoL7TNV4s5B6+rx5mC//fw8/POGyNxS/DZyCJeiZ12ScLfVwRE/GfsxwiTkMYYD5DmK2/JXnEVXqL4rF+Sw==}

  micromatch@4.0.8:
    resolution: {integrity: sha512-PXwfBhYu0hBCPw8Dn0E+WDYb7af3dSLVWKi3HGv84IdF4TyFoC0ysxFd0Goxw7nSv4T/PzEJQxsYsEiFCKo2BA==}
    engines: {node: '>=8.6'}

  minimatch@3.1.2:
    resolution: {integrity: sha512-J7p63hRiAjw1NDEww1W7i37+ByIrOWO5XQQAzZ3VOcL0PNybwpfmV/N05zFAzwQ9USyEcX6t3UO+K5aqBQOIHw==}

  minimatch@9.0.5:
    resolution: {integrity: sha512-G6T0ZX48xgozx7587koeX9Ys2NYy6Gmv//P89sEte9V9whIapMNF4idKxnW2QtCcLiTWlb/wfCabAtAFWhhBow==}
    engines: {node: '>=16 || 14 >=14.17'}

  minimist@1.2.8:
    resolution: {integrity: sha512-2yyAR8qBkN3YuheJanUpWC5U3bb5osDywNB8RzDVlDwDHbocAJveqqj1u8+SVD7jkWT4yvsHCpWqqWqAxb0zCA==}

  motion-dom@12.5.0:
    resolution: {integrity: sha512-uH2PETDh7m+Hjd1UQQ56yHqwn83SAwNjimNPE/kC+Kds0t4Yh7+29rfo5wezVFpPOv57U4IuWved5d1x0kNhbQ==}

  motion-utils@12.5.0:
    resolution: {integrity: sha512-+hFFzvimn0sBMP9iPxBa9OtRX35ZQ3py0UHnb8U29VD+d8lQ8zH3dTygJWqK7av2v6yhg7scj9iZuvTS0f4+SA==}

  motion@12.5.0:
    resolution: {integrity: sha512-BTAYKszMmTvXSsIyeHNMPSicjWgUA4j7OmZv1xPpthm4sPub3ch66fy9U7BhJ1uXNL3YeprsIegzuvps3FkEMw==}
    peerDependencies:
      '@emotion/is-prop-valid': '*'
      react: ^18.0.0 || ^19.0.0
      react-dom: ^18.0.0 || ^19.0.0
    peerDependenciesMeta:
      '@emotion/is-prop-valid':
        optional: true
      react:
        optional: true
      react-dom:
        optional: true

  ms@2.1.3:
    resolution: {integrity: sha512-6FlzubTLZG3J2a/NVCAleEhjzq5oxgHyaCU9yYXvcLsvoVaHJq/s5xXI6/XXP6tz7R9xAOtHnSO/tXtF3WRTlA==}

  nanoid@3.3.9:
    resolution: {integrity: sha512-SppoicMGpZvbF1l3z4x7No3OlIjP7QJvC9XR7AhZr1kL133KHnKPztkKDc+Ir4aJ/1VhTySrtKhrsycmrMQfvg==}
    engines: {node: ^10 || ^12 || ^13.7 || ^14 || >=15.0.1}
    hasBin: true

  natural-compare@1.4.0:
    resolution: {integrity: sha512-OWND8ei3VtNC9h7V60qff3SVobHr996CTwgxubgyQYEpg290h9J0buyECNNJexkFm5sOajh5G116RYA1c8ZMSw==}

  next@15.2.2:
    resolution: {integrity: sha512-dgp8Kcx5XZRjMw2KNwBtUzhngRaURPioxoNIVl5BOyJbhi9CUgEtKDO7fx5wh8Z8vOVX1nYZ9meawJoRrlASYA==}
    engines: {node: ^18.18.0 || ^19.8.0 || >= 20.0.0}
    hasBin: true
    peerDependencies:
      '@opentelemetry/api': ^1.1.0
      '@playwright/test': ^1.41.2
      babel-plugin-react-compiler: '*'
      react: ^18.2.0 || 19.0.0-rc-de68d2f4-20241204 || ^19.0.0
      react-dom: ^18.2.0 || 19.0.0-rc-de68d2f4-20241204 || ^19.0.0
      sass: ^1.3.0
    peerDependenciesMeta:
      '@opentelemetry/api':
        optional: true
      '@playwright/test':
        optional: true
      babel-plugin-react-compiler:
        optional: true
      sass:
        optional: true

  object-assign@4.1.1:
    resolution: {integrity: sha512-rJgTQnkUnH1sFw8yT6VSU3zD3sWmu6sZhIseY8VX+GRu3P6F7Fu+JNDoXfklElbLJSnc3FUQHVe4cU5hj+BcUg==}
    engines: {node: '>=0.10.0'}

  object-inspect@1.13.4:
    resolution: {integrity: sha512-W67iLl4J2EXEGTbfeHCffrjDfitvLANg0UlX3wFUUSTx92KXRFegMHUVgSqE+wvhAbi4WqjGg9czysTV2Epbew==}
    engines: {node: '>= 0.4'}

  object-keys@1.1.1:
    resolution: {integrity: sha512-NuAESUOUMrlIXOfHKzD6bpPu3tYt3xvjNdRIQ+FeT0lNb4K8WR70CaDxhuNguS2XG+GjkyMwOzsN5ZktImfhLA==}
    engines: {node: '>= 0.4'}

  object.assign@4.1.7:
    resolution: {integrity: sha512-nK28WOo+QIjBkDduTINE4JkF/UJJKyf2EJxvJKfblDpyg0Q+pkOHNTL0Qwy6NP6FhE/EnzV73BxxqcJaXY9anw==}
    engines: {node: '>= 0.4'}

  object.entries@1.1.8:
    resolution: {integrity: sha512-cmopxi8VwRIAw/fkijJohSfpef5PdN0pMQJN6VC/ZKvn0LIknWD8KtgY6KlQdEc4tIjcQ3HxSMmnvtzIscdaYQ==}
    engines: {node: '>= 0.4'}

  object.fromentries@2.0.8:
    resolution: {integrity: sha512-k6E21FzySsSK5a21KRADBd/NGneRegFO5pLHfdQLpRDETUNJueLXs3WCzyQ3tFRDYgbq3KHGXfTbi2bs8WQ6rQ==}
    engines: {node: '>= 0.4'}

  object.groupby@1.0.3:
    resolution: {integrity: sha512-+Lhy3TQTuzXI5hevh8sBGqbmurHbbIjAi0Z4S63nthVLmLxfbj4T54a4CfZrXIrt9iP4mVAPYMo/v99taj3wjQ==}
    engines: {node: '>= 0.4'}

  object.values@1.2.1:
    resolution: {integrity: sha512-gXah6aZrcUxjWg2zR2MwouP2eHlCBzdV4pygudehaKXSGW4v2AsRQUK+lwwXhii6KFZcunEnmSUoYp5CXibxtA==}
    engines: {node: '>= 0.4'}

  obuf@1.1.2:
    resolution: {integrity: sha512-PX1wu0AmAdPqOL1mWhqmlOd8kOIZQwGZw6rh7uby9fTc5lhaOWFLX3I6R1hrF9k3zUY40e6igsLGkDXK92LJNg==}

  optionator@0.9.4:
    resolution: {integrity: sha512-6IpQ7mKUxRcZNLIObR0hz7lxsapSSIYNZJwXPGeF0mTVqGKFIXj1DQcMoT22S3ROcLyY/rz0PWaWZ9ayWmad9g==}
    engines: {node: '>= 0.8.0'}

  own-keys@1.0.1:
    resolution: {integrity: sha512-qFOyK5PjiWZd+QQIh+1jhdb9LpxTF0qs7Pm8o5QHYZ0M3vKqSqzsZaEB6oWlxZ+q2sJBMI/Ktgd2N5ZwQoRHfg==}
    engines: {node: '>= 0.4'}

  p-limit@3.1.0:
    resolution: {integrity: sha512-TYOanM3wGwNGsZN2cVTYPArw454xnXj5qmWF1bEoAc4+cU/ol7GVh7odevjp1FNHduHc3KZMcFduxU5Xc6uJRQ==}
    engines: {node: '>=10'}

  p-locate@5.0.0:
    resolution: {integrity: sha512-LaNjtRWUBY++zB5nE/NwcaoMylSPk+S+ZHNB1TzdbMJMny6dynpAGt7X/tl/QYq3TIeE6nxHppbo2LGymrG5Pw==}
    engines: {node: '>=10'}

  parent-module@1.0.1:
    resolution: {integrity: sha512-GQ2EWRpQV8/o+Aw8YqtfZZPfNRWZYkbidE9k5rpl/hC3vtHHBfGm2Ifi6qWV+coDGkrUKZAxE3Lot5kcsRlh+g==}
    engines: {node: '>=6'}

  path-exists@4.0.0:
    resolution: {integrity: sha512-ak9Qy5Q7jYb2Wwcey5Fpvg2KoAc/ZIhLSLOSBmRmygPsGwkVVt0fZa0qrtMz+m6tJTAHfZQ8FnmB4MG4LWy7/w==}
    engines: {node: '>=8'}

  path-key@3.1.1:
    resolution: {integrity: sha512-ojmeN0qd+y0jszEtoY48r0Peq5dwMEkIlCOu6Q5f41lfkswXuKtYrhgoTpLnyIcHm24Uhqx+5Tqm2InSwLhE6Q==}
    engines: {node: '>=8'}

  path-parse@1.0.7:
    resolution: {integrity: sha512-LDJzPVEEEPR+y48z93A0Ed0yXb8pAByGWo/k5YYdYgpY2/2EsOsksJrq7lOHxryrVOn1ejG6oAp8ahvOIQD8sw==}

  pg-int8@1.0.1:
    resolution: {integrity: sha512-WCtabS6t3c8SkpDBUlb1kjOs7l66xsGdKpIPZsg4wR+B3+u9UAum2odSsF9tnvxg80h4ZxLWMy4pRjOsFIqQpw==}
    engines: {node: '>=4.0.0'}

  pg-numeric@1.0.2:
    resolution: {integrity: sha512-BM/Thnrw5jm2kKLE5uJkXqqExRUY/toLHda65XgFTBTFYZyopbKjBe29Ii3RbkvlsMoFwD+tHeGaCjjv0gHlyw==}
    engines: {node: '>=4'}

  pg-protocol@1.8.0:
    resolution: {integrity: sha512-jvuYlEkL03NRvOoyoRktBK7+qU5kOvlAwvmrH8sr3wbLrOdVWsRxQfz8mMy9sZFsqJ1hEWNfdWKI4SAmoL+j7g==}

  pg-types@4.0.2:
    resolution: {integrity: sha512-cRL3JpS3lKMGsKaWndugWQoLOCoP+Cic8oseVcbr0qhPzYD5DWXK+RZ9LY9wxRf7RQia4SCwQlXk0q6FCPrVng==}
    engines: {node: '>=10'}

  picocolors@1.1.1:
    resolution: {integrity: sha512-xceH2snhtb5M9liqDsmEw56le376mTZkEX/jEb/RxNFyegNul7eNslCXP9FDj/Lcu0X8KEyMceP2ntpaHrDEVA==}

  picomatch@2.3.1:
    resolution: {integrity: sha512-JU3teHTNjmE2VCGFzuY8EXzCDVwEqB2a8fsIvwaStHhAWJEeVd1o1QD80CU6+ZdEXXSLbSsuLwJjkCBWqRQUVA==}
    engines: {node: '>=8.6'}

  picomatch@4.0.2:
    resolution: {integrity: sha512-M7BAV6Rlcy5u+m6oPhAPFgJTzAioX/6B0DxyvDlo9l8+T3nLKbrczg2WLUyzd45L8RqfUMyGPzekbMvX2Ldkwg==}
    engines: {node: '>=12'}

  point-in-polygon-hao@1.2.4:
    resolution: {integrity: sha512-x2pcvXeqhRHlNRdhLs/tgFapAbSSe86wa/eqmj1G6pWftbEs5aVRJhRGM6FYSUERKu0PjekJzMq0gsI2XyiclQ==}

  possible-typed-array-names@1.1.0:
    resolution: {integrity: sha512-/+5VFTchJDoVj3bhoqi6UeymcD00DAwb1nJwamzPvHEszJ4FpF6SNNbUbOS8yI56qHzdV8eK0qEfOSiodkTdxg==}
    engines: {node: '>= 0.4'}

  postcss@8.4.31:
    resolution: {integrity: sha512-PS08Iboia9mts/2ygV3eLpY5ghnUcfLV/EXTOW1E2qYxJKGGBUtNjN76FYHnMs36RmARn41bC0AZmn+rR0OVpQ==}
    engines: {node: ^10 || ^12 || >=14}

  postcss@8.5.3:
    resolution: {integrity: sha512-dle9A3yYxlBSrt8Fu+IpjGT8SY8hN0mlaA6GY8t0P5PjIOZemULz/E2Bnm/2dcUOena75OTNkHI76uZBNUUq3A==}
    engines: {node: ^10 || ^12 || >=14}

<<<<<<< HEAD
  postgres-array@3.0.4:
    resolution: {integrity: sha512-nAUSGfSDGOaOAEGwqsRY27GPOea7CNipJPOA7lPbdEpx5Kg3qzdP0AaWC5MlhTWV9s4hFX39nomVZ+C4tnGOJQ==}
    engines: {node: '>=12'}

  postgres-bytea@3.0.0:
    resolution: {integrity: sha512-CNd4jim9RFPkObHSjVHlVrxoVQXz7quwNFpz7RY1okNNme49+sVyiTvTRobiLV548Hx/hb1BG+iE7h9493WzFw==}
    engines: {node: '>= 6'}

  postgres-date@2.1.0:
    resolution: {integrity: sha512-K7Juri8gtgXVcDfZttFKVmhglp7epKb1K4pgrkLxehjqkrgPhfG6OO8LHLkfaqkbpjNRnra018XwAr1yQFWGcA==}
    engines: {node: '>=12'}

  postgres-interval@3.0.0:
    resolution: {integrity: sha512-BSNDnbyZCXSxgA+1f5UU2GmwhoI0aU5yMxRGO8CdFEcY2BQF9xm/7MqKnYoM1nJDk8nONNWDk9WeSmePFhQdlw==}
    engines: {node: '>=12'}

  postgres-range@1.1.4:
    resolution: {integrity: sha512-i/hbxIE9803Alj/6ytL7UHQxRvZkI9O4Sy+J3HGc4F4oo/2eQAjTSNJ0bfxyse3bH0nuVesCk+3IRLaMtG3H6w==}
=======
  potpack@1.0.2:
    resolution: {integrity: sha512-choctRBIV9EMT9WGAZHn3V7t0Z2pMQyl0EZE6pFc/6ml3ssw7Dlf/oAOvFwjm1HVsqfQN8GfeFyJ+d8tRzqueQ==}
>>>>>>> 9e058d46

  prelude-ls@1.2.1:
    resolution: {integrity: sha512-vkcDPrRZo1QZLbn5RLGPpg/WmIQ65qoWWhcGKf/b5eplkkarX0m9z8ppCat4mlOqUsWpyNuYgO3VRyrYHSzX5g==}
    engines: {node: '>= 0.8.0'}

  prettier-linter-helpers@1.0.0:
    resolution: {integrity: sha512-GbK2cP9nraSSUF9N2XwUwqfzlAFlMNYYl+ShE/V+H8a9uNl/oUqB1w2EL54Jh0OlyRSd8RfWYJ3coVS4TROP2w==}
    engines: {node: '>=6.0.0'}

  prettier@3.5.3:
    resolution: {integrity: sha512-QQtaxnoDJeAkDvDKWCLiwIXkTgRhwYDEQCghU9Z6q03iyek/rxRh/2lC3HB7P8sWT2xC/y5JDctPLBIGzHKbhw==}
    engines: {node: '>=14'}
    hasBin: true

  promise-worker-transferable@1.0.4:
    resolution: {integrity: sha512-bN+0ehEnrXfxV2ZQvU2PetO0n4gqBD4ulq3MI1WOPLgr7/Mg9yRQkX5+0v1vagr74ZTsl7XtzlaYDo2EuCeYJw==}

  prop-types@15.8.1:
    resolution: {integrity: sha512-oj87CgZICdulUohogVAR7AjlC0327U4el4L6eAvOqCeudMDVU0NThNaV+b9Df4dXgSP1gXMTnPdhfe/2qDH5cg==}

  punycode@2.3.1:
    resolution: {integrity: sha512-vYt7UD1U9Wg6138shLtLOvdAu+8DsC/ilFtEVHcH+wydcSpNE20AfSOduf6MkRFahL5FY7X1oU7nKVZFtfq8Fg==}
    engines: {node: '>=6'}

  queue-microtask@1.2.3:
    resolution: {integrity: sha512-NuaNSa6flKT5JaSYQzJok04JzTL1CA6aGhv5rfLW3PgqA+M2ChpZQnAC8h8i4ZFkBS8X5RqkDBHA7r4hej3K9A==}

  react-dom@19.0.0:
    resolution: {integrity: sha512-4GV5sHFG0e/0AD4X+ySy6UJd3jVl1iNsNHdpad0qhABJ11twS3TTBnseqsKurKcsNqCEFeGL3uLpVChpIO3QfQ==}
    peerDependencies:
      react: ^19.0.0

  react-is@16.13.1:
    resolution: {integrity: sha512-24e6ynE2H+OKt4kqsOvNd8kBpV65zoxbA4BVsEOB3ARVWQki/DHzaUoC5KuON/BiccDaCCTZBuOcfZs70kR8bQ==}

  react-reconciler@0.31.0-rc-935180c7e0-20240524:
    resolution: {integrity: sha512-qM2ilapJ/g050GdXEzy3SzbkGhw7Odda6Js6w/3sVBYcdbFYyfsJp5b/Y/o6v7hISAa2e1HNQ7sus/p4u8XD0Q==}
    engines: {node: '>=0.10.0'}
    peerDependencies:
      react: 19.0.0-rc-935180c7e0-20240524

  react-use-measure@2.1.7:
    resolution: {integrity: sha512-KrvcAo13I/60HpwGO5jpW7E9DfusKyLPLvuHlUyP5zqnmAPhNc6qTRjUQrdTADl0lpPpDVU2/Gg51UlOGHXbdg==}
    peerDependencies:
      react: '>=16.13'
      react-dom: '>=16.13'
    peerDependenciesMeta:
      react-dom:
        optional: true

  react@19.0.0:
    resolution: {integrity: sha512-V8AVnmPIICiWpGfm6GLzCR/W5FXLchHop40W4nXBmdlEceh16rCN8O8LNWm5bh5XUX91fh7KpA+W0TgMKmgTpQ==}
    engines: {node: '>=0.10.0'}

  reflect.getprototypeof@1.0.10:
    resolution: {integrity: sha512-00o4I+DVrefhv+nX0ulyi3biSHCPDe+yLv5o/p6d/UVlirijB8E16FtfwSAi4g3tcqrQ4lRAqQSoFEZJehYEcw==}
    engines: {node: '>= 0.4'}

  regenerator-runtime@0.14.1:
    resolution: {integrity: sha512-dYnhHh0nJoMfnkZs6GmmhFknAGRrLznOu5nc9ML+EJxGvrx6H7teuevqVqCuPcPK//3eDrrjQhehXVx9cnkGdw==}

  regexp.prototype.flags@1.5.4:
    resolution: {integrity: sha512-dYqgNSZbDwkaJ2ceRd9ojCGjBq+mOm9LmtXnAnEGyHhN/5R7iDW2TRw3h+o/jCFxus3P2LfWIIiwowAjANm7IA==}
    engines: {node: '>= 0.4'}

  require-from-string@2.0.2:
    resolution: {integrity: sha512-Xf0nWe6RseziFMu+Ap9biiUbmplq6S9/p+7w7YXP/JBHhrUDDUhwa+vANyubuqfZWTveU//DYVGsDG7RKL/vEw==}
    engines: {node: '>=0.10.0'}

  resolve-from@4.0.0:
    resolution: {integrity: sha512-pb/MYmXstAkysRFx8piNI1tGFNQIFA3vkE3Gq4EuA1dF6gHp/+vgZqsCGJapvy8N3Q+4o7FwvquPJcnZ7RYy4g==}
    engines: {node: '>=4'}

  resolve-pkg-maps@1.0.0:
    resolution: {integrity: sha512-seS2Tj26TBVOC2NIc2rOe2y2ZO7efxITtLZcGSOnHHNOQ7CkiUBfw0Iw2ck6xkIhPwLhKNLS8BO+hEpngQlqzw==}

  resolve@1.22.10:
    resolution: {integrity: sha512-NPRy+/ncIMeDlTAsuqwKIiferiawhefFJtkNSW0qZJEqMEb+qBt/77B/jGeeek+F0uOeN05CDa6HXbbIgtVX4w==}
    engines: {node: '>= 0.4'}
    hasBin: true

  resolve@2.0.0-next.5:
    resolution: {integrity: sha512-U7WjGVG9sH8tvjW5SmGbQuui75FiyjAX72HX15DwBBwF9dNiQZRQAg9nnPhYy+TUnE0+VcrttuvNI8oSxZcocA==}
    hasBin: true

  reusify@1.1.0:
    resolution: {integrity: sha512-g6QUff04oZpHs0eG5p83rFLhHeV00ug/Yf9nZM6fLeUrPguBTkTQOdpAWWspMh55TZfVQDPaN3NQJfbVRAxdIw==}
    engines: {iojs: '>=1.0.0', node: '>=0.10.0'}

  robust-predicates@3.0.2:
    resolution: {integrity: sha512-IXgzBWvWQwE6PrDI05OvmXUIruQTcoMDzRsOd5CDvHCVLcLHMTSYvOK5Cm46kWqlV3yAbuSpBZdJ5oP5OUoStg==}

  run-parallel@1.2.0:
    resolution: {integrity: sha512-5l4VyZR86LZ/lDxZTR6jqL8AFE2S0IFLMP26AbjsLVADxHdhB/c0GUsH+y39UfCi3dzz8OlQuPmnaJOMoDHQBA==}

  safe-array-concat@1.1.3:
    resolution: {integrity: sha512-AURm5f0jYEOydBj7VQlVvDrjeFgthDdEF5H1dP+6mNpoXOMo1quQqJ4wvJDyRZ9+pO3kGWoOdmV08cSv2aJV6Q==}
    engines: {node: '>=0.4'}

  safe-push-apply@1.0.0:
    resolution: {integrity: sha512-iKE9w/Z7xCzUMIZqdBsp6pEQvwuEebH4vdpjcDWnyzaI6yl6O9FHvVpmGelvEHNsoY6wGblkxR6Zty/h00WiSA==}
    engines: {node: '>= 0.4'}

  safe-regex-test@1.1.0:
    resolution: {integrity: sha512-x/+Cz4YrimQxQccJf5mKEbIa1NzeCRNI5Ecl/ekmlYaampdNLPalVyIcCZNNH3MvmqBugV5TMYZXv0ljslUlaw==}
    engines: {node: '>= 0.4'}

  scheduler@0.25.0:
    resolution: {integrity: sha512-xFVuu11jh+xcO7JOAGJNOXld8/TcEHK/4CituBUeUb5hqxJLj9YuemAEuvm9gQ/+pgXYfbQuqAkiYu+u7YEsNA==}

  scheduler@0.25.0-rc-935180c7e0-20240524:
    resolution: {integrity: sha512-YfkorLQDTfVArSlFsSmTFMWW2CoUtNhkveeEzfbyqi5bShsEyQxAPLBGOUoBxaXEcQSJ2bXhkz3ZSTJCO/Th8A==}

  semver@6.3.1:
    resolution: {integrity: sha512-BR7VvDCVHO+q2xBEWskxS6DJE1qRnb7DxzUrogb71CWoSficBxYsiAGd+Kl0mmq/MprG9yArRkyrQxTO6XjMzA==}
    hasBin: true

  semver@7.7.1:
    resolution: {integrity: sha512-hlq8tAfn0m/61p4BVRcPzIGr6LKiMwo4VM6dGi6pt4qcRkmNzTcWq6eCEjEh+qXjkMDvPlOFFSGwQjoEa6gyMA==}
    engines: {node: '>=10'}
    hasBin: true

  set-function-length@1.2.2:
    resolution: {integrity: sha512-pgRc4hJ4/sNjWCSS9AmnS40x3bNMDTknHgL5UaMBTMyJnU90EgWh1Rz+MC9eFu4BuN/UwZjKQuY/1v3rM7HMfg==}
    engines: {node: '>= 0.4'}

  set-function-name@2.0.2:
    resolution: {integrity: sha512-7PGFlmtwsEADb0WYyvCMa1t+yke6daIG4Wirafur5kcf+MhUnPms1UeR0CKQdTZD81yESwMHbtn+TR+dMviakQ==}
    engines: {node: '>= 0.4'}

  set-proto@1.0.0:
    resolution: {integrity: sha512-RJRdvCo6IAnPdsvP/7m6bsQqNnn1FCBX5ZNtFL98MmFF/4xAIJTIg1YbHW5DC2W5SKZanrC6i4HsJqlajw/dZw==}
    engines: {node: '>= 0.4'}

  sharp@0.33.5:
    resolution: {integrity: sha512-haPVm1EkS9pgvHrQ/F3Xy+hgcuMV0Wm9vfIBSiwZ05k+xgb0PkBQpGsAA/oWdDobNaZTH5ppvHtzCFbnSEwHVw==}
    engines: {node: ^18.17.0 || ^20.3.0 || >=21.0.0}

  shebang-command@2.0.0:
    resolution: {integrity: sha512-kHxr2zZpYtdmrN1qDjrrX/Z1rR1kG8Dx+gkpK1G4eXmvXswmcE1hTWBWYUzlraYw1/yZp6YuDY77YtvbN0dmDA==}
    engines: {node: '>=8'}

  shebang-regex@3.0.0:
    resolution: {integrity: sha512-7++dFhtcx3353uBaq8DDR4NuxBetBzC7ZQOhmTQInHEd6bSrXdiEyzCvG07Z44UYdLShWUyXt5M/yhz8ekcb1A==}
    engines: {node: '>=8'}

  shell-quote@1.8.2:
    resolution: {integrity: sha512-AzqKpGKjrj7EM6rKVQEPpB288oCfnrEIuyoT9cyF4nmGa7V8Zk6f7RRqYisX8X9m+Q7bd632aZW4ky7EhbQztA==}
    engines: {node: '>= 0.4'}

  side-channel-list@1.0.0:
    resolution: {integrity: sha512-FCLHtRD/gnpCiCHEiJLOwdmFP+wzCmDEkc9y7NsYxeF4u7Btsn1ZuwgwJGxImImHicJArLP4R0yX4c2KCrMrTA==}
    engines: {node: '>= 0.4'}

  side-channel-map@1.0.1:
    resolution: {integrity: sha512-VCjCNfgMsby3tTdo02nbjtM/ewra6jPHmpThenkTYh8pG9ucZ/1P8So4u4FGBek/BjpOVsDCMoLA/iuBKIFXRA==}
    engines: {node: '>= 0.4'}

  side-channel-weakmap@1.0.2:
    resolution: {integrity: sha512-WPS/HvHQTYnHisLo9McqBHOJk2FkHO/tlpvldyrnem4aeQp4hai3gythswg6p01oSoTl58rcpiFAjF2br2Ak2A==}
    engines: {node: '>= 0.4'}

  side-channel@1.1.0:
    resolution: {integrity: sha512-ZX99e6tRweoUXqR+VBrslhda51Nh5MTQwou5tnUDgbtyM0dBgmhEDtWGP/xbKn6hqfPRHujUNwz5fy/wbbhnpw==}
    engines: {node: '>= 0.4'}

  simple-swizzle@0.2.2:
    resolution: {integrity: sha512-JA//kQgZtbuY83m+xT+tXJkmJncGMTFT+C+g2h2R9uxkYIrE2yy9sgmcLhCnw57/WSD+Eh3J97FPEDFnbXnDUg==}

  simplesignal@2.1.7:
    resolution: {integrity: sha512-PEo2qWpUke7IMhlqiBxrulIFvhJRLkl1ih52Rwa+bPjzhJepcd4GIjn2RiQmFSx3dQvsEAgF0/lXMwMN7vODaA==}

  simplex-noise@4.0.3:
    resolution: {integrity: sha512-qSE2I4AngLQG7BXqoZj51jokT4WUXe8mOBrvfOXpci8+6Yu44+/dD5zqDpOx3Ux792eamTd2lLcI8jqFntk/lg==}

  source-map-js@1.2.1:
    resolution: {integrity: sha512-UXWMKhLOwVKb728IUtQPXxfYU+usdybtUrK/8uGE8CQMvrhOpwvzDBwj0QhSL7MQc7vIsISBG8VQ8+IDQxpfQA==}
    engines: {node: '>=0.10.0'}

  source-map-support@0.5.21:
    resolution: {integrity: sha512-uBHU3L3czsIyYXKX88fdrGovxdSCoTGDRZ6SYXtSRxLZUzHg5P/66Ht6uoUlHu9EZod+inXhKo3qQgwXUT/y1w==}

  source-map@0.6.1:
    resolution: {integrity: sha512-UjgapumWlbMhkBgzT7Ykc5YXUT46F0iKu8SGXq0bcwP5dz/h0Plj6enJqjz1Zbq2l5WaqYnrVbwWOWMyF3F47g==}
    engines: {node: '>=0.10.0'}

  stable-hash@0.0.4:
    resolution: {integrity: sha512-LjdcbuBeLcdETCrPn9i8AYAZ1eCtu4ECAWtP7UleOiZ9LzVxRzzUZEoZ8zB24nhkQnDWyET0I+3sWokSDS3E7g==}

  stats-gl@2.4.2:
    resolution: {integrity: sha512-g5O9B0hm9CvnM36+v7SFl39T7hmAlv541tU81ME8YeSb3i1CIP5/QdDeSB3A0la0bKNHpxpwxOVRo2wFTYEosQ==}
    peerDependencies:
      '@types/three': '*'
      three: '*'

  stats.js@0.17.0:
    resolution: {integrity: sha512-hNKz8phvYLPEcRkeG1rsGmV5ChMjKDAWU7/OJJdDErPBNChQXxCo3WZurGpnWc6gZhAzEPFad1aVgyOANH1sMw==}

  streamsearch@1.1.0:
    resolution: {integrity: sha512-Mcc5wHehp9aXz1ax6bZUyY5afg9u2rv5cqQI3mRrYkGC8rW2hM02jWuwjtL++LS5qinSyhj2QfLyNsuc+VsExg==}
    engines: {node: '>=10.0.0'}

  string.prototype.includes@2.0.1:
    resolution: {integrity: sha512-o7+c9bW6zpAdJHTtujeePODAhkuicdAryFsfVKwA+wGw89wJ4GTY484WTucM9hLtDEOpOvI+aHnzqnC5lHp4Rg==}
    engines: {node: '>= 0.4'}

  string.prototype.matchall@4.0.12:
    resolution: {integrity: sha512-6CC9uyBL+/48dYizRf7H7VAYCMCNTBeM78x/VTUe9bFEaxBepPJDa1Ow99LqI/1yF7kuy7Q3cQsYMrcjGUcskA==}
    engines: {node: '>= 0.4'}

  string.prototype.repeat@1.0.0:
    resolution: {integrity: sha512-0u/TldDbKD8bFCQ/4f5+mNRrXwZ8hg2w7ZR8wa16e8z9XpePWl3eGEcUD0OXpEH/VJH/2G3gjUtR3ZOiBe2S/w==}

  string.prototype.trim@1.2.10:
    resolution: {integrity: sha512-Rs66F0P/1kedk5lyYyH9uBzuiI/kNRmwJAR9quK6VOtIpZ2G+hMZd+HQbbv25MgCA6gEffoMZYxlTod4WcdrKA==}
    engines: {node: '>= 0.4'}

  string.prototype.trimend@1.0.9:
    resolution: {integrity: sha512-G7Ok5C6E/j4SGfyLCloXTrngQIQU3PWtXGst3yM7Bea9FRURf1S42ZHlZZtsNque2FN2PoUhfZXYLNWwEr4dLQ==}
    engines: {node: '>= 0.4'}

  string.prototype.trimstart@1.0.8:
    resolution: {integrity: sha512-UXSH262CSZY1tfu3G3Secr6uGLCFVPMhIqHjlgCUtCCcgihYc/xKs9djMTMUOb2j1mVSeU8EU6NWc/iQKU6Gfg==}
    engines: {node: '>= 0.4'}

  strip-bom@3.0.0:
    resolution: {integrity: sha512-vavAMRXOgBVNF6nyEEmL3DBK19iRpDcoIwW+swQ+CbGiu7lju6t+JklA1MHweoWtadgt4ISVUsXLyDq34ddcwA==}
    engines: {node: '>=4'}

  strip-json-comments@3.1.1:
    resolution: {integrity: sha512-6fPc+R4ihwqP6N/aIv2f1gMH8lOVtWQHoqC4yK6oSDVVocumAsfCqjkXnqiYMhmMwS/mEHLp7Vehlt3ql6lEig==}
    engines: {node: '>=8'}

  styled-jsx@5.1.6:
    resolution: {integrity: sha512-qSVyDTeMotdvQYoHWLNGwRFJHC+i+ZvdBRYosOFgC+Wg1vx4frN2/RG/NA7SYqqvKNLf39P2LSRA2pu6n0XYZA==}
    engines: {node: '>= 12.0.0'}
    peerDependencies:
      '@babel/core': '*'
      babel-plugin-macros: '*'
      react: '>= 16.8.0 || 17.x.x || ^18.0.0-0 || ^19.0.0-0'
    peerDependenciesMeta:
      '@babel/core':
        optional: true
      babel-plugin-macros:
        optional: true

  supports-color@7.2.0:
    resolution: {integrity: sha512-qpCAvRl9stuOHveKsn7HncJRvv501qIacKzQlO/+Lwxc9+0q2wLyv4Dfvt80/DPn2pqOBsJdDiogXGR9+OvwRw==}
    engines: {node: '>=8'}

  supports-preserve-symlinks-flag@1.0.0:
    resolution: {integrity: sha512-ot0WnXS9fgdkgIcePe6RHNk1WA8+muPa6cSjeR3V8K27q9BB1rTE3R1p7Hv0z1ZyAc8s6Vvv8DIyWf681MAt0w==}
    engines: {node: '>= 0.4'}

  suspend-react@0.1.3:
    resolution: {integrity: sha512-aqldKgX9aZqpoDp3e8/BZ8Dm7x1pJl+qI3ZKxDN0i/IQTWUwBx/ManmlVJ3wowqbno6c2bmiIfs+Um6LbsjJyQ==}
    peerDependencies:
      react: '>=17.0'

  synckit@0.9.2:
    resolution: {integrity: sha512-vrozgXDQwYO72vHjUb/HnFbQx1exDjoKzqx23aXEg2a9VIg2TSFZ8FmeZpTjUCFMYw7mpX4BE2SFu8wI7asYsw==}
    engines: {node: ^14.18.0 || >=16.0.0}

  tailwind-merge@3.0.2:
    resolution: {integrity: sha512-l7z+OYZ7mu3DTqrL88RiKrKIqO3NcpEO8V/Od04bNpvk0kiIFndGEoqfuzvj4yuhRkHKjRkII2z+KS2HfPcSxw==}

  tailwindcss@4.0.14:
    resolution: {integrity: sha512-92YT2dpt671tFiHH/e1ok9D987N9fHD5VWoly1CdPD/Cd1HMglvZwP3nx2yTj2lbXDAHt8QssZkxTLCCTNL+xw==}

  tapable@2.2.1:
    resolution: {integrity: sha512-GNzQvQTOIP6RyTfE2Qxb8ZVlNmw0n88vp1szwWRimP02mnTsx3Wtn5qRdqY9w2XduFNUgvOwhNnQsjwCp+kqaQ==}
    engines: {node: '>=6'}

  three-conic-polygon-geometry@2.1.2:
    resolution: {integrity: sha512-NaP3RWLJIyPGI+zyaZwd0Yj6rkoxm4FJHqAX1Enb4L64oNYLCn4bz1ESgOEYavgcUwCNYINu1AgEoUBJr1wZcA==}
    engines: {node: '>=12'}
    peerDependencies:
      three: '>=0.72.0'

  three-geojson-geometry@2.1.1:
    resolution: {integrity: sha512-dC7bF3ri1goDcihYhzACHOBQqu7YNNazYLa2bSydVIiJUb3jDFojKSy+gNj2pMkqZNSVjssSmdY9zlmnhEpr1w==}
    engines: {node: '>=12'}
    peerDependencies:
      three: '>=0.72.0'

  three-globe@2.42.2:
    resolution: {integrity: sha512-XumBN8j7i55z5DQ8g9k+cIpB+Y88gf9zC+AmJs6yJWx8EVd5ikFZ4ubbh/2NtsGzIuuZNXba1CmdG+8d5Z0dug==}
    engines: {node: '>=12'}
    peerDependencies:
      three: '>=0.154'

  three-mesh-bvh@0.8.3:
    resolution: {integrity: sha512-4G5lBaF+g2auKX3P0yqx+MJC6oVt6sB5k+CchS6Ob0qvH0YIhuUk1eYr7ktsIpY+albCqE80/FVQGV190PmiAg==}
    peerDependencies:
      three: '>= 0.159.0'

  three-slippy-map-globe@1.0.3:
    resolution: {integrity: sha512-Y9WCA/tTL8yH8FHVSXVQss/P0V36utTNhuixzFPj0Bs0SXxO+Vui133oAQmMpx4BLXYZpWZwcqHM2i3MfFlYWw==}
    engines: {node: '>=12'}
    peerDependencies:
      three: '>=0.154'

  three-stdlib@2.35.14:
    resolution: {integrity: sha512-kpCaEg59M9usFTgHC+YZNKvx7nMoLI2zQxZBV8pjoNW6vNZmGyXpaLBL09A2oLCsS3KepgMFkOuk6lRoebTNvA==}
    peerDependencies:
      three: '>=0.128.0'

  three@0.174.0:
    resolution: {integrity: sha512-p+WG3W6Ov74alh3geCMkGK9NWuT62ee21cV3jEnun201zodVF4tCE5aZa2U122/mkLRmhJJUQmLLW1BH00uQJQ==}

  tinycolor2@1.6.0:
    resolution: {integrity: sha512-XPaBkWQJdsf3pLKJV9p4qN/S+fm2Oj8AIPo1BTUhg5oxkvm9+SVEGFdhyOz7tTdUTfvxMiAs4sp6/eZO2Ew+pw==}

  tinyglobby@0.2.12:
    resolution: {integrity: sha512-qkf4trmKSIiMTs/E63cxH+ojC2unam7rJ0WrauAzpT3ECNTxGRMlaXxVbfxMUC/w0LaYk6jQ4y/nGR9uBO3tww==}
    engines: {node: '>=12.0.0'}

  to-regex-range@5.0.1:
    resolution: {integrity: sha512-65P7iz6X5yEr1cwcgvQxbbIw7Uk3gOy5dIdtZ4rDveLqhrdJP+Li/Hx6tyK0NEb+2GCyneCMJiGqrADCSNk8sQ==}
    engines: {node: '>=8.0'}

  troika-three-text@0.52.3:
    resolution: {integrity: sha512-jLhiwgV8kEkwWjvK12f2fHVpbOC75p7SgPQ0cgcz+IMtN5Bdyg4EuFdwuTOVu9ga8UeYdKBpzd1AxviyixtYTQ==}
    peerDependencies:
      three: '>=0.125.0'

  troika-three-utils@0.52.0:
    resolution: {integrity: sha512-00oxqIIehtEKInOTQekgyknBuRUj1POfOUE2q1OmL+Xlpp4gIu+S0oA0schTyXsDS4d9DkR04iqCdD40rF5R6w==}
    peerDependencies:
      three: '>=0.125.0'

  troika-worker-utils@0.52.0:
    resolution: {integrity: sha512-W1CpvTHykaPH5brv5VHLfQo9D1OYuo0cSBEUQFFT/nBUzM8iD6Lq2/tgG/f1OelbAS1WtaTPQzE5uM49egnngw==}

  ts-api-utils@2.0.1:
    resolution: {integrity: sha512-dnlgjFSVetynI8nzgJ+qF62efpglpWRk8isUEWZGWlJYySCTD6aKvbUDu+zbPeDakk3bg5H4XpitHukgfL1m9w==}
    engines: {node: '>=18.12'}
    peerDependencies:
      typescript: '>=4.8.4'

  tsconfig-paths@3.15.0:
    resolution: {integrity: sha512-2Ac2RgzDe/cn48GvOe3M+o82pEFewD3UPbyoUHHdKasHwJKjds4fLXWf/Ux5kATBKN20oaFGu+jbElp1pos0mg==}

  tslib@2.8.1:
    resolution: {integrity: sha512-oJFu94HQb+KVduSUQL7wnpmqnfmLsOA/nAh6b6EH0wCEoK0/mPeXU6c3wKDV83MkOuHPRHtSXKKU99IBazS/2w==}

  tunnel-rat@0.1.2:
    resolution: {integrity: sha512-lR5VHmkPhzdhrM092lI2nACsLO4QubF0/yoOhzX7c+wIpbN1GjHNzCc91QlpxBi+cnx8vVJ+Ur6vL5cEoQPFpQ==}

  type-check@0.4.0:
    resolution: {integrity: sha512-XleUoc9uwGXqjWwXaUTZAmzMcFZ5858QA2vvx1Ur5xIcixXIP+8LnFDgRplU30us6teqdlskFfu+ae4K79Ooew==}
    engines: {node: '>= 0.8.0'}

  typed-array-buffer@1.0.3:
    resolution: {integrity: sha512-nAYYwfY3qnzX30IkA6AQZjVbtK6duGontcQm1WSG1MD94YLqK0515GNApXkoxKOWMusVssAHWLh9SeaoefYFGw==}
    engines: {node: '>= 0.4'}

  typed-array-byte-length@1.0.3:
    resolution: {integrity: sha512-BaXgOuIxz8n8pIq3e7Atg/7s+DpiYrxn4vdot3w9KbnBhcRQq6o3xemQdIfynqSeXeDrF32x+WvfzmOjPiY9lg==}
    engines: {node: '>= 0.4'}

  typed-array-byte-offset@1.0.4:
    resolution: {integrity: sha512-bTlAFB/FBYMcuX81gbL4OcpH5PmlFHqlCCpAl8AlEzMz5k53oNDvN8p1PNOWLEmI2x4orp3raOFB51tv9X+MFQ==}
    engines: {node: '>= 0.4'}

  typed-array-length@1.0.7:
    resolution: {integrity: sha512-3KS2b+kL7fsuk/eJZ7EQdnEmQoaho/r6KUef7hxvltNA5DR8NAUM+8wJMbJyZ4G9/7i3v5zPBIMN5aybAh2/Jg==}
    engines: {node: '>= 0.4'}

  typescript@5.8.2:
    resolution: {integrity: sha512-aJn6wq13/afZp/jT9QZmwEjDqqvSGp1VT5GVg+f/t6/oVyrgXM6BY1h9BRh/O5p3PlUPAe+WuiEZOmb/49RqoQ==}
    engines: {node: '>=14.17'}
    hasBin: true

  unbox-primitive@1.1.0:
    resolution: {integrity: sha512-nWJ91DjeOkej/TA8pXQ3myruKpKEYgqvpw9lz4OPHj/NWFNluYrjbz9j01CJ8yKQd2g4jFoOkINCTW2I5LEEyw==}
    engines: {node: '>= 0.4'}

  undici-types@6.19.8:
    resolution: {integrity: sha512-ve2KP6f/JnbPBFyobGHuerC9g1FYGn/F8n1LWTwNxCEzd6IfqTwUQcNXgEtmmQ6DlRrC1hrSrBnCZPokRrDHjw==}

  uri-js@4.4.1:
    resolution: {integrity: sha512-7rKUyy33Q1yc98pQ1DAmLtwX109F7TIfWlW1Ydo8Wl1ii1SeHieeh0HHfPeL2fMXK6z0s8ecKs9frCuLJvndBg==}

  use-sync-external-store@1.4.0:
    resolution: {integrity: sha512-9WXSPC5fMv61vaupRkCKCxsPxBocVnwakBEkMIHHpkTTg6icbJtg6jzgtLDm4bl3cSHAca52rYWih0k4K3PfHw==}
    peerDependencies:
      react: ^16.8.0 || ^17.0.0 || ^18.0.0 || ^19.0.0

  utility-types@3.11.0:
    resolution: {integrity: sha512-6Z7Ma2aVEWisaL6TvBCy7P8rm2LQoPv6dJ7ecIaIixHcwfbJ0x7mWdbcwlIM5IGQxPZSFYeqRCqlOOeKoJYMkw==}
    engines: {node: '>= 4'}

  webgl-constants@1.1.1:
    resolution: {integrity: sha512-LkBXKjU5r9vAW7Gcu3T5u+5cvSvh5WwINdr0C+9jpzVB41cjQAP5ePArDtk/WHYdVj0GefCgM73BA7FlIiNtdg==}

  webgl-sdf-generator@1.1.1:
    resolution: {integrity: sha512-9Z0JcMTFxeE+b2x1LJTdnaT8rT8aEp7MVxkNwoycNmJWwPdzoXzMh0BjJSh/AEFP+KPYZUli814h8bJZFIZ2jA==}

  which-boxed-primitive@1.1.1:
    resolution: {integrity: sha512-TbX3mj8n0odCBFVlY8AxkqcHASw3L60jIuF8jFP78az3C2YhmGvqbHBpAjTRH2/xqYunrJ9g1jSyjCjpoWzIAA==}
    engines: {node: '>= 0.4'}

  which-builtin-type@1.2.1:
    resolution: {integrity: sha512-6iBczoX+kDQ7a3+YJBnh3T+KZRxM/iYNPXicqk66/Qfm1b93iu+yOImkg0zHbj5LNOcNv1TEADiZ0xa34B4q6Q==}
    engines: {node: '>= 0.4'}

  which-collection@1.0.2:
    resolution: {integrity: sha512-K4jVyjnBdgvc86Y6BkaLZEN933SwYOuBFkdmBu9ZfkcAbdVbpITnDmjvZ/aQjRXQrv5EPkTnD1s39GiiqbngCw==}
    engines: {node: '>= 0.4'}

  which-typed-array@1.1.19:
    resolution: {integrity: sha512-rEvr90Bck4WZt9HHFC4DJMsjvu7x+r6bImz0/BrbWb7A2djJ8hnZMrWnHo9F8ssv0OMErasDhftrfROTyqSDrw==}
    engines: {node: '>= 0.4'}

  which@2.0.2:
    resolution: {integrity: sha512-BLI3Tl1TW3Pvl70l3yq3Y64i+awpwXqsGBYWkkqMtnbXgrMD+yj7rhW0kuEDxzJaYXGjEW5ogapKNMEKNMjibA==}
    engines: {node: '>= 8'}
    hasBin: true

  which@4.0.0:
    resolution: {integrity: sha512-GlaYyEb07DPxYCKhKzplCWBJtvxZcZMrL+4UkrTSJHHPyZU4mYYTv3qaOe77H7EODLSSopAUFAc6W8U4yqvscg==}
    engines: {node: ^16.13.0 || >=18.0.0}
    hasBin: true

  word-wrap@1.2.5:
    resolution: {integrity: sha512-BN22B5eaMMI9UMtjrGd5g5eCYPpCPDUy0FJXbYsaT5zYxjFOckS53SQDE3pWkVoWpHXVb3BrYcEN4Twa55B5cA==}
    engines: {node: '>=0.10.0'}

  yocto-queue@0.1.0:
    resolution: {integrity: sha512-rVksvsnNCdJ/ohGc6xgPwyN8eheCxsiLM8mxuE/t/mOVqJewPuO1miLpTHQiRgTKCLexL4MeAFVagts7HmNZ2Q==}
    engines: {node: '>=10'}

  zustand@4.5.6:
    resolution: {integrity: sha512-ibr/n1hBzLLj5Y+yUcU7dYw8p6WnIVzdJbnX+1YpaScvZVF2ziugqHs+LAmHw4lWO9c/zRj+K1ncgWDQuthEdQ==}
    engines: {node: '>=12.7.0'}
    peerDependencies:
      '@types/react': '>=16.8'
      immer: '>=9.0.6'
      react: '>=16.8'
    peerDependenciesMeta:
      '@types/react':
        optional: true
      immer:
        optional: true
      react:
        optional: true

  zustand@5.0.3:
    resolution: {integrity: sha512-14fwWQtU3pH4dE0dOpdMiWjddcH+QzKIgk1cl8epwSE7yag43k/AD/m4L6+K7DytAOr9gGBe3/EXj9g7cdostg==}
    engines: {node: '>=12.20.0'}
    peerDependencies:
      '@types/react': '>=18.0.0'
      immer: '>=9.0.6'
      react: '>=18.0.0'
      use-sync-external-store: '>=1.2.0'
    peerDependenciesMeta:
      '@types/react':
        optional: true
      immer:
        optional: true
      react:
        optional: true
      use-sync-external-store:
        optional: true

snapshots:

  '@alloc/quick-lru@5.2.0': {}

  '@babel/helper-string-parser@7.25.9': {}

  '@babel/helper-validator-identifier@7.25.9': {}

  '@babel/runtime@7.26.10':
    dependencies:
      regenerator-runtime: 0.14.1

  '@babel/types@7.26.10':
    dependencies:
      '@babel/helper-string-parser': 7.25.9
      '@babel/helper-validator-identifier': 7.25.9

  '@drizzle-team/brocli@0.10.2': {}

  '@emnapi/runtime@1.3.1':
    dependencies:
      tslib: 2.8.1
    optional: true

  '@esbuild-kit/core-utils@3.3.2':
    dependencies:
      esbuild: 0.18.20
      source-map-support: 0.5.21

  '@esbuild-kit/esm-loader@2.6.5':
    dependencies:
      '@esbuild-kit/core-utils': 3.3.2
      get-tsconfig: 4.10.0

  '@esbuild/aix-ppc64@0.19.12':
    optional: true

  '@esbuild/android-arm64@0.18.20':
    optional: true

  '@esbuild/android-arm64@0.19.12':
    optional: true

  '@esbuild/android-arm@0.18.20':
    optional: true

  '@esbuild/android-arm@0.19.12':
    optional: true

  '@esbuild/android-x64@0.18.20':
    optional: true

  '@esbuild/android-x64@0.19.12':
    optional: true

  '@esbuild/darwin-arm64@0.18.20':
    optional: true

  '@esbuild/darwin-arm64@0.19.12':
    optional: true

  '@esbuild/darwin-x64@0.18.20':
    optional: true

  '@esbuild/darwin-x64@0.19.12':
    optional: true

  '@esbuild/freebsd-arm64@0.18.20':
    optional: true

  '@esbuild/freebsd-arm64@0.19.12':
    optional: true

  '@esbuild/freebsd-x64@0.18.20':
    optional: true

  '@esbuild/freebsd-x64@0.19.12':
    optional: true

  '@esbuild/linux-arm64@0.18.20':
    optional: true

  '@esbuild/linux-arm64@0.19.12':
    optional: true

  '@esbuild/linux-arm@0.18.20':
    optional: true

  '@esbuild/linux-arm@0.19.12':
    optional: true

  '@esbuild/linux-ia32@0.18.20':
    optional: true

  '@esbuild/linux-ia32@0.19.12':
    optional: true

  '@esbuild/linux-loong64@0.18.20':
    optional: true

  '@esbuild/linux-loong64@0.19.12':
    optional: true

  '@esbuild/linux-mips64el@0.18.20':
    optional: true

  '@esbuild/linux-mips64el@0.19.12':
    optional: true

  '@esbuild/linux-ppc64@0.18.20':
    optional: true

  '@esbuild/linux-ppc64@0.19.12':
    optional: true

  '@esbuild/linux-riscv64@0.18.20':
    optional: true

  '@esbuild/linux-riscv64@0.19.12':
    optional: true

  '@esbuild/linux-s390x@0.18.20':
    optional: true

  '@esbuild/linux-s390x@0.19.12':
    optional: true

  '@esbuild/linux-x64@0.18.20':
    optional: true

  '@esbuild/linux-x64@0.19.12':
    optional: true

  '@esbuild/netbsd-x64@0.18.20':
    optional: true

  '@esbuild/netbsd-x64@0.19.12':
    optional: true

  '@esbuild/openbsd-x64@0.18.20':
    optional: true

  '@esbuild/openbsd-x64@0.19.12':
    optional: true

  '@esbuild/sunos-x64@0.18.20':
    optional: true

  '@esbuild/sunos-x64@0.19.12':
    optional: true

  '@esbuild/win32-arm64@0.18.20':
    optional: true

  '@esbuild/win32-arm64@0.19.12':
    optional: true

  '@esbuild/win32-ia32@0.18.20':
    optional: true

  '@esbuild/win32-ia32@0.19.12':
    optional: true

  '@esbuild/win32-x64@0.18.20':
    optional: true

  '@esbuild/win32-x64@0.19.12':
    optional: true

  '@eslint-community/eslint-utils@4.5.1(eslint@9.22.0(jiti@2.4.2))':
    dependencies:
      eslint: 9.22.0(jiti@2.4.2)
      eslint-visitor-keys: 3.4.3

  '@eslint-community/regexpp@4.12.1': {}

  '@eslint/config-array@0.19.2':
    dependencies:
      '@eslint/object-schema': 2.1.6
      debug: 4.4.0
      minimatch: 3.1.2
    transitivePeerDependencies:
      - supports-color

  '@eslint/config-helpers@0.1.0': {}

  '@eslint/core@0.12.0':
    dependencies:
      '@types/json-schema': 7.0.15

  '@eslint/eslintrc@3.3.0':
    dependencies:
      ajv: 6.12.6
      debug: 4.4.0
      espree: 10.3.0
      globals: 14.0.0
      ignore: 5.3.2
      import-fresh: 3.3.1
      js-yaml: 4.1.0
      minimatch: 3.1.2
      strip-json-comments: 3.1.1
    transitivePeerDependencies:
      - supports-color

  '@eslint/js@9.22.0': {}

  '@eslint/object-schema@2.1.6': {}

  '@eslint/plugin-kit@0.2.7':
    dependencies:
      '@eslint/core': 0.12.0
      levn: 0.4.1

  '@humanfs/core@0.19.1': {}

  '@humanfs/node@0.16.6':
    dependencies:
      '@humanfs/core': 0.19.1
      '@humanwhocodes/retry': 0.3.1

  '@humanwhocodes/module-importer@1.0.1': {}

  '@humanwhocodes/retry@0.3.1': {}

  '@humanwhocodes/retry@0.4.2': {}

  '@img/sharp-darwin-arm64@0.33.5':
    optionalDependencies:
      '@img/sharp-libvips-darwin-arm64': 1.0.4
    optional: true

  '@img/sharp-darwin-x64@0.33.5':
    optionalDependencies:
      '@img/sharp-libvips-darwin-x64': 1.0.4
    optional: true

  '@img/sharp-libvips-darwin-arm64@1.0.4':
    optional: true

  '@img/sharp-libvips-darwin-x64@1.0.4':
    optional: true

  '@img/sharp-libvips-linux-arm64@1.0.4':
    optional: true

  '@img/sharp-libvips-linux-arm@1.0.5':
    optional: true

  '@img/sharp-libvips-linux-s390x@1.0.4':
    optional: true

  '@img/sharp-libvips-linux-x64@1.0.4':
    optional: true

  '@img/sharp-libvips-linuxmusl-arm64@1.0.4':
    optional: true

  '@img/sharp-libvips-linuxmusl-x64@1.0.4':
    optional: true

  '@img/sharp-linux-arm64@0.33.5':
    optionalDependencies:
      '@img/sharp-libvips-linux-arm64': 1.0.4
    optional: true

  '@img/sharp-linux-arm@0.33.5':
    optionalDependencies:
      '@img/sharp-libvips-linux-arm': 1.0.5
    optional: true

  '@img/sharp-linux-s390x@0.33.5':
    optionalDependencies:
      '@img/sharp-libvips-linux-s390x': 1.0.4
    optional: true

  '@img/sharp-linux-x64@0.33.5':
    optionalDependencies:
      '@img/sharp-libvips-linux-x64': 1.0.4
    optional: true

  '@img/sharp-linuxmusl-arm64@0.33.5':
    optionalDependencies:
      '@img/sharp-libvips-linuxmusl-arm64': 1.0.4
    optional: true

  '@img/sharp-linuxmusl-x64@0.33.5':
    optionalDependencies:
      '@img/sharp-libvips-linuxmusl-x64': 1.0.4
    optional: true

  '@img/sharp-wasm32@0.33.5':
    dependencies:
      '@emnapi/runtime': 1.3.1
    optional: true

  '@img/sharp-win32-ia32@0.33.5':
    optional: true

  '@img/sharp-win32-x64@0.33.5':
    optional: true

<<<<<<< HEAD
  '@neondatabase/serverless@0.10.4':
    dependencies:
      '@types/pg': 8.11.6
=======
  '@mediapipe/tasks-vision@0.10.17': {}

  '@monogrid/gainmap-js@3.1.0(three@0.174.0)':
    dependencies:
      promise-worker-transferable: 1.0.4
      three: 0.174.0
>>>>>>> 9e058d46

  '@next/env@15.2.2': {}

  '@next/eslint-plugin-next@15.2.2':
    dependencies:
      fast-glob: 3.3.1

  '@next/swc-darwin-arm64@15.2.2':
    optional: true

  '@next/swc-darwin-x64@15.2.2':
    optional: true

  '@next/swc-linux-arm64-gnu@15.2.2':
    optional: true

  '@next/swc-linux-arm64-musl@15.2.2':
    optional: true

  '@next/swc-linux-x64-gnu@15.2.2':
    optional: true

  '@next/swc-linux-x64-musl@15.2.2':
    optional: true

  '@next/swc-win32-arm64-msvc@15.2.2':
    optional: true

  '@next/swc-win32-x64-msvc@15.2.2':
    optional: true

  '@nodelib/fs.scandir@2.1.5':
    dependencies:
      '@nodelib/fs.stat': 2.0.5
      run-parallel: 1.2.0

  '@nodelib/fs.stat@2.0.5': {}

  '@nodelib/fs.walk@1.2.8':
    dependencies:
      '@nodelib/fs.scandir': 2.1.5
      fastq: 1.19.1

  '@nolyfill/is-core-module@1.0.39': {}

  '@petamoriken/float16@3.9.2': {}

  '@pkgr/core@0.1.1': {}

  '@react-three/drei@10.0.4(@react-three/fiber@9.0.0-alpha.8(@types/react@19.0.10)(react-dom@19.0.0(react@19.0.0))(react@19.0.0)(three@0.174.0))(@types/react@19.0.10)(@types/three@0.174.0)(react-dom@19.0.0(react@19.0.0))(react@19.0.0)(three@0.174.0)':
    dependencies:
      '@babel/runtime': 7.26.10
      '@mediapipe/tasks-vision': 0.10.17
      '@monogrid/gainmap-js': 3.1.0(three@0.174.0)
      '@react-three/fiber': 9.0.0-alpha.8(@types/react@19.0.10)(react-dom@19.0.0(react@19.0.0))(react@19.0.0)(three@0.174.0)
      '@use-gesture/react': 10.3.1(react@19.0.0)
      camera-controls: 2.10.0(three@0.174.0)
      cross-env: 7.0.3
      detect-gpu: 5.0.70
      glsl-noise: 0.0.0
      hls.js: 1.5.20
      maath: 0.10.8(@types/three@0.174.0)(three@0.174.0)
      meshline: 3.3.1(three@0.174.0)
      react: 19.0.0
      stats-gl: 2.4.2(@types/three@0.174.0)(three@0.174.0)
      stats.js: 0.17.0
      suspend-react: 0.1.3(react@19.0.0)
      three: 0.174.0
      three-mesh-bvh: 0.8.3(three@0.174.0)
      three-stdlib: 2.35.14(three@0.174.0)
      troika-three-text: 0.52.3(three@0.174.0)
      tunnel-rat: 0.1.2(@types/react@19.0.10)(react@19.0.0)
      use-sync-external-store: 1.4.0(react@19.0.0)
      utility-types: 3.11.0
      zustand: 5.0.3(@types/react@19.0.10)(react@19.0.0)(use-sync-external-store@1.4.0(react@19.0.0))
    optionalDependencies:
      react-dom: 19.0.0(react@19.0.0)
    transitivePeerDependencies:
      - '@types/react'
      - '@types/three'
      - immer

  '@react-three/fiber@9.0.0-alpha.8(@types/react@19.0.10)(react-dom@19.0.0(react@19.0.0))(react@19.0.0)(three@0.174.0)':
    dependencies:
      '@babel/runtime': 7.26.10
      '@types/react-reconciler': 0.28.9(@types/react@19.0.10)
      base64-js: 1.5.1
      buffer: 6.0.3
      its-fine: 1.2.5(@types/react@19.0.10)(react@19.0.0)
      react: 19.0.0
      react-reconciler: 0.31.0-rc-935180c7e0-20240524(react@19.0.0)
      react-use-measure: 2.1.7(react-dom@19.0.0(react@19.0.0))(react@19.0.0)
      scheduler: 0.25.0-rc-935180c7e0-20240524
      suspend-react: 0.1.3(react@19.0.0)
      three: 0.174.0
      zustand: 4.5.6(@types/react@19.0.10)(react@19.0.0)
    optionalDependencies:
      react-dom: 19.0.0(react@19.0.0)
    transitivePeerDependencies:
      - '@types/react'
      - immer

  '@rtsao/scc@1.1.0': {}

  '@rushstack/eslint-patch@1.11.0': {}

  '@swc/counter@0.1.3': {}

  '@swc/helpers@0.5.15':
    dependencies:
      tslib: 2.8.1

  '@tabler/icons-react@3.31.0(react@19.0.0)':
    dependencies:
      '@tabler/icons': 3.31.0
      react: 19.0.0

  '@tabler/icons@3.31.0': {}

  '@tailwindcss/node@4.0.14':
    dependencies:
      enhanced-resolve: 5.18.1
      jiti: 2.4.2
      tailwindcss: 4.0.14

  '@tailwindcss/oxide-android-arm64@4.0.14':
    optional: true

  '@tailwindcss/oxide-darwin-arm64@4.0.14':
    optional: true

  '@tailwindcss/oxide-darwin-x64@4.0.14':
    optional: true

  '@tailwindcss/oxide-freebsd-x64@4.0.14':
    optional: true

  '@tailwindcss/oxide-linux-arm-gnueabihf@4.0.14':
    optional: true

  '@tailwindcss/oxide-linux-arm64-gnu@4.0.14':
    optional: true

  '@tailwindcss/oxide-linux-arm64-musl@4.0.14':
    optional: true

  '@tailwindcss/oxide-linux-x64-gnu@4.0.14':
    optional: true

  '@tailwindcss/oxide-linux-x64-musl@4.0.14':
    optional: true

  '@tailwindcss/oxide-win32-arm64-msvc@4.0.14':
    optional: true

  '@tailwindcss/oxide-win32-x64-msvc@4.0.14':
    optional: true

  '@tailwindcss/oxide@4.0.14':
    optionalDependencies:
      '@tailwindcss/oxide-android-arm64': 4.0.14
      '@tailwindcss/oxide-darwin-arm64': 4.0.14
      '@tailwindcss/oxide-darwin-x64': 4.0.14
      '@tailwindcss/oxide-freebsd-x64': 4.0.14
      '@tailwindcss/oxide-linux-arm-gnueabihf': 4.0.14
      '@tailwindcss/oxide-linux-arm64-gnu': 4.0.14
      '@tailwindcss/oxide-linux-arm64-musl': 4.0.14
      '@tailwindcss/oxide-linux-x64-gnu': 4.0.14
      '@tailwindcss/oxide-linux-x64-musl': 4.0.14
      '@tailwindcss/oxide-win32-arm64-msvc': 4.0.14
      '@tailwindcss/oxide-win32-x64-msvc': 4.0.14

  '@tailwindcss/postcss@4.0.14':
    dependencies:
      '@alloc/quick-lru': 5.2.0
      '@tailwindcss/node': 4.0.14
      '@tailwindcss/oxide': 4.0.14
      lightningcss: 1.29.2
      postcss: 8.5.3
      tailwindcss: 4.0.14

  '@turf/boolean-point-in-polygon@7.2.0':
    dependencies:
      '@turf/helpers': 7.2.0
      '@turf/invariant': 7.2.0
      '@types/geojson': 7946.0.16
      point-in-polygon-hao: 1.2.4
      tslib: 2.8.1

  '@turf/helpers@7.2.0':
    dependencies:
      '@types/geojson': 7946.0.16
      tslib: 2.8.1

  '@turf/invariant@7.2.0':
    dependencies:
      '@turf/helpers': 7.2.0
      '@types/geojson': 7946.0.16
      tslib: 2.8.1

  '@tweenjs/tween.js@23.1.3': {}

  '@tweenjs/tween.js@25.0.0': {}

  '@types/draco3d@1.4.10': {}

  '@types/estree@1.0.6': {}

  '@types/geojson@7946.0.16': {}

  '@types/json-schema@7.0.15': {}

  '@types/json5@0.0.29': {}

  '@types/node@20.17.24':
    dependencies:
      undici-types: 6.19.8

<<<<<<< HEAD
  '@types/pg@8.11.6':
    dependencies:
      '@types/node': 20.17.24
      pg-protocol: 1.8.0
      pg-types: 4.0.2
=======
  '@types/offscreencanvas@2019.7.3': {}
>>>>>>> 9e058d46

  '@types/react-dom@19.0.4(@types/react@19.0.10)':
    dependencies:
      '@types/react': 19.0.10

  '@types/react-reconciler@0.28.9(@types/react@19.0.10)':
    dependencies:
      '@types/react': 19.0.10

  '@types/react@19.0.10':
    dependencies:
      csstype: 3.1.3

  '@types/stats.js@0.17.3': {}

  '@types/three@0.174.0':
    dependencies:
      '@tweenjs/tween.js': 23.1.3
      '@types/stats.js': 0.17.3
      '@types/webxr': 0.5.21
      '@webgpu/types': 0.1.56
      fflate: 0.8.2
      meshoptimizer: 0.18.1

  '@types/webxr@0.5.21': {}

  '@typescript-eslint/eslint-plugin@8.26.1(@typescript-eslint/parser@8.26.1(eslint@9.22.0(jiti@2.4.2))(typescript@5.8.2))(eslint@9.22.0(jiti@2.4.2))(typescript@5.8.2)':
    dependencies:
      '@eslint-community/regexpp': 4.12.1
      '@typescript-eslint/parser': 8.26.1(eslint@9.22.0(jiti@2.4.2))(typescript@5.8.2)
      '@typescript-eslint/scope-manager': 8.26.1
      '@typescript-eslint/type-utils': 8.26.1(eslint@9.22.0(jiti@2.4.2))(typescript@5.8.2)
      '@typescript-eslint/utils': 8.26.1(eslint@9.22.0(jiti@2.4.2))(typescript@5.8.2)
      '@typescript-eslint/visitor-keys': 8.26.1
      eslint: 9.22.0(jiti@2.4.2)
      graphemer: 1.4.0
      ignore: 5.3.2
      natural-compare: 1.4.0
      ts-api-utils: 2.0.1(typescript@5.8.2)
      typescript: 5.8.2
    transitivePeerDependencies:
      - supports-color

  '@typescript-eslint/parser@8.26.1(eslint@9.22.0(jiti@2.4.2))(typescript@5.8.2)':
    dependencies:
      '@typescript-eslint/scope-manager': 8.26.1
      '@typescript-eslint/types': 8.26.1
      '@typescript-eslint/typescript-estree': 8.26.1(typescript@5.8.2)
      '@typescript-eslint/visitor-keys': 8.26.1
      debug: 4.4.0
      eslint: 9.22.0(jiti@2.4.2)
      typescript: 5.8.2
    transitivePeerDependencies:
      - supports-color

  '@typescript-eslint/scope-manager@8.26.1':
    dependencies:
      '@typescript-eslint/types': 8.26.1
      '@typescript-eslint/visitor-keys': 8.26.1

  '@typescript-eslint/type-utils@8.26.1(eslint@9.22.0(jiti@2.4.2))(typescript@5.8.2)':
    dependencies:
      '@typescript-eslint/typescript-estree': 8.26.1(typescript@5.8.2)
      '@typescript-eslint/utils': 8.26.1(eslint@9.22.0(jiti@2.4.2))(typescript@5.8.2)
      debug: 4.4.0
      eslint: 9.22.0(jiti@2.4.2)
      ts-api-utils: 2.0.1(typescript@5.8.2)
      typescript: 5.8.2
    transitivePeerDependencies:
      - supports-color

  '@typescript-eslint/types@8.26.1': {}

  '@typescript-eslint/typescript-estree@8.26.1(typescript@5.8.2)':
    dependencies:
      '@typescript-eslint/types': 8.26.1
      '@typescript-eslint/visitor-keys': 8.26.1
      debug: 4.4.0
      fast-glob: 3.3.3
      is-glob: 4.0.3
      minimatch: 9.0.5
      semver: 7.7.1
      ts-api-utils: 2.0.1(typescript@5.8.2)
      typescript: 5.8.2
    transitivePeerDependencies:
      - supports-color

  '@typescript-eslint/utils@8.26.1(eslint@9.22.0(jiti@2.4.2))(typescript@5.8.2)':
    dependencies:
      '@eslint-community/eslint-utils': 4.5.1(eslint@9.22.0(jiti@2.4.2))
      '@typescript-eslint/scope-manager': 8.26.1
      '@typescript-eslint/types': 8.26.1
      '@typescript-eslint/typescript-estree': 8.26.1(typescript@5.8.2)
      eslint: 9.22.0(jiti@2.4.2)
      typescript: 5.8.2
    transitivePeerDependencies:
      - supports-color

  '@typescript-eslint/visitor-keys@8.26.1':
    dependencies:
      '@typescript-eslint/types': 8.26.1
      eslint-visitor-keys: 4.2.0

  '@use-gesture/core@10.3.1': {}

  '@use-gesture/react@10.3.1(react@19.0.0)':
    dependencies:
      '@use-gesture/core': 10.3.1
      react: 19.0.0

  '@webgpu/types@0.1.56': {}

  accessor-fn@1.5.1: {}

  acorn-jsx@5.3.2(acorn@8.14.1):
    dependencies:
      acorn: 8.14.1

  acorn@8.14.1: {}

  ajv@6.12.6:
    dependencies:
      fast-deep-equal: 3.1.3
      fast-json-stable-stringify: 2.1.0
      json-schema-traverse: 0.4.1
      uri-js: 4.4.1

  ansi-styles@4.3.0:
    dependencies:
      color-convert: 2.0.1

  argparse@2.0.1: {}

  aria-query@5.3.2: {}

  array-buffer-byte-length@1.0.2:
    dependencies:
      call-bound: 1.0.4
      is-array-buffer: 3.0.5

  array-includes@3.1.8:
    dependencies:
      call-bind: 1.0.8
      define-properties: 1.2.1
      es-abstract: 1.23.9
      es-object-atoms: 1.1.1
      get-intrinsic: 1.3.0
      is-string: 1.1.1

  array.prototype.findlast@1.2.5:
    dependencies:
      call-bind: 1.0.8
      define-properties: 1.2.1
      es-abstract: 1.23.9
      es-errors: 1.3.0
      es-object-atoms: 1.1.1
      es-shim-unscopables: 1.1.0

  array.prototype.findlastindex@1.2.5:
    dependencies:
      call-bind: 1.0.8
      define-properties: 1.2.1
      es-abstract: 1.23.9
      es-errors: 1.3.0
      es-object-atoms: 1.1.1
      es-shim-unscopables: 1.1.0

  array.prototype.flat@1.3.3:
    dependencies:
      call-bind: 1.0.8
      define-properties: 1.2.1
      es-abstract: 1.23.9
      es-shim-unscopables: 1.1.0

  array.prototype.flatmap@1.3.3:
    dependencies:
      call-bind: 1.0.8
      define-properties: 1.2.1
      es-abstract: 1.23.9
      es-shim-unscopables: 1.1.0

  array.prototype.tosorted@1.1.4:
    dependencies:
      call-bind: 1.0.8
      define-properties: 1.2.1
      es-abstract: 1.23.9
      es-errors: 1.3.0
      es-shim-unscopables: 1.1.0

  arraybuffer.prototype.slice@1.0.4:
    dependencies:
      array-buffer-byte-length: 1.0.2
      call-bind: 1.0.8
      define-properties: 1.2.1
      es-abstract: 1.23.9
      es-errors: 1.3.0
      get-intrinsic: 1.3.0
      is-array-buffer: 3.0.5

  ast-types-flow@0.0.8: {}

  async-function@1.0.0: {}

  available-typed-arrays@1.0.7:
    dependencies:
      possible-typed-array-names: 1.1.0

  axe-core@4.10.3: {}

  axobject-query@4.1.0: {}

  babel-plugin-react-compiler@19.0.0-beta-bafa41b-20250307:
    dependencies:
      '@babel/types': 7.26.10

  balanced-match@1.0.2: {}

  base64-js@1.5.1: {}

  bidi-js@1.0.3:
    dependencies:
      require-from-string: 2.0.2

  brace-expansion@1.1.11:
    dependencies:
      balanced-match: 1.0.2
      concat-map: 0.0.1

  brace-expansion@2.0.1:
    dependencies:
      balanced-match: 1.0.2

  braces@3.0.3:
    dependencies:
      fill-range: 7.1.1

<<<<<<< HEAD
  buffer-from@1.1.2: {}
=======
  buffer@6.0.3:
    dependencies:
      base64-js: 1.5.1
      ieee754: 1.2.1
>>>>>>> 9e058d46

  busboy@1.6.0:
    dependencies:
      streamsearch: 1.1.0

  call-bind-apply-helpers@1.0.2:
    dependencies:
      es-errors: 1.3.0
      function-bind: 1.1.2

  call-bind@1.0.8:
    dependencies:
      call-bind-apply-helpers: 1.0.2
      es-define-property: 1.0.1
      get-intrinsic: 1.3.0
      set-function-length: 1.2.2

  call-bound@1.0.4:
    dependencies:
      call-bind-apply-helpers: 1.0.2
      get-intrinsic: 1.3.0

  callsites@3.1.0: {}

  camera-controls@2.10.0(three@0.174.0):
    dependencies:
      three: 0.174.0

  caniuse-lite@1.0.30001704: {}

  chalk@4.1.2:
    dependencies:
      ansi-styles: 4.3.0
      supports-color: 7.2.0

  client-only@0.0.1: {}

  clsx@2.1.1: {}

  color-convert@2.0.1:
    dependencies:
      color-name: 1.1.4

  color-name@1.1.4: {}

  color-string@1.9.1:
    dependencies:
      color-name: 1.1.4
      simple-swizzle: 0.2.2
    optional: true

  color@4.2.3:
    dependencies:
      color-convert: 2.0.1
      color-string: 1.9.1
    optional: true

  concat-map@0.0.1: {}

  cross-env@7.0.3:
    dependencies:
      cross-spawn: 7.0.6

  cross-spawn@7.0.6:
    dependencies:
      path-key: 3.1.1
      shebang-command: 2.0.0
      which: 2.0.2

  csstype@3.1.3: {}

  d3-array@3.2.4:
    dependencies:
      internmap: 2.0.3

  d3-color@3.1.0: {}

  d3-delaunay@6.0.4:
    dependencies:
      delaunator: 5.0.1

  d3-format@3.1.0: {}

  d3-geo-voronoi@2.1.0:
    dependencies:
      d3-array: 3.2.4
      d3-delaunay: 6.0.4
      d3-geo: 3.1.1
      d3-tricontour: 1.0.2

  d3-geo@3.1.1:
    dependencies:
      d3-array: 3.2.4

  d3-interpolate@3.0.1:
    dependencies:
      d3-color: 3.1.0

  d3-octree@1.1.0: {}

  d3-scale-chromatic@3.1.0:
    dependencies:
      d3-color: 3.1.0
      d3-interpolate: 3.0.1

  d3-scale@4.0.2:
    dependencies:
      d3-array: 3.2.4
      d3-format: 3.1.0
      d3-interpolate: 3.0.1
      d3-time: 3.1.0
      d3-time-format: 4.1.0

  d3-time-format@4.1.0:
    dependencies:
      d3-time: 3.1.0

  d3-time@3.1.0:
    dependencies:
      d3-array: 3.2.4

  d3-tricontour@1.0.2:
    dependencies:
      d3-delaunay: 6.0.4
      d3-scale: 4.0.2

  damerau-levenshtein@1.0.8: {}

  data-bind-mapper@1.0.2:
    dependencies:
      accessor-fn: 1.5.1

  data-view-buffer@1.0.2:
    dependencies:
      call-bound: 1.0.4
      es-errors: 1.3.0
      is-data-view: 1.0.2

  data-view-byte-length@1.0.2:
    dependencies:
      call-bound: 1.0.4
      es-errors: 1.3.0
      is-data-view: 1.0.2

  data-view-byte-offset@1.0.1:
    dependencies:
      call-bound: 1.0.4
      es-errors: 1.3.0
      is-data-view: 1.0.2

  debug@3.2.7:
    dependencies:
      ms: 2.1.3

  debug@4.4.0:
    dependencies:
      ms: 2.1.3

  deep-is@0.1.4: {}

  define-data-property@1.1.4:
    dependencies:
      es-define-property: 1.0.1
      es-errors: 1.3.0
      gopd: 1.2.0

  define-properties@1.2.1:
    dependencies:
      define-data-property: 1.1.4
      has-property-descriptors: 1.0.2
      object-keys: 1.1.1

  delaunator@5.0.1:
    dependencies:
      robust-predicates: 3.0.2

  detect-gpu@5.0.70:
    dependencies:
      webgl-constants: 1.1.1

  detect-libc@2.0.3: {}

  doctrine@2.1.0:
    dependencies:
      esutils: 2.0.3

<<<<<<< HEAD
  dotenv@16.4.7: {}

  drizzle-kit@0.30.5:
    dependencies:
      '@drizzle-team/brocli': 0.10.2
      '@esbuild-kit/esm-loader': 2.6.5
      esbuild: 0.19.12
      esbuild-register: 3.6.0(esbuild@0.19.12)
      gel: 2.0.1
    transitivePeerDependencies:
      - supports-color

  drizzle-orm@0.40.0(@neondatabase/serverless@0.10.4)(@types/pg@8.11.6)(gel@2.0.1):
    optionalDependencies:
      '@neondatabase/serverless': 0.10.4
      '@types/pg': 8.11.6
      gel: 2.0.1
=======
  draco3d@1.5.7: {}
>>>>>>> 9e058d46

  dunder-proto@1.0.1:
    dependencies:
      call-bind-apply-helpers: 1.0.2
      es-errors: 1.3.0
      gopd: 1.2.0

  earcut@3.0.1: {}

  emoji-regex@9.2.2: {}

  enhanced-resolve@5.18.1:
    dependencies:
      graceful-fs: 4.2.11
      tapable: 2.2.1

  env-paths@3.0.0: {}

  es-abstract@1.23.9:
    dependencies:
      array-buffer-byte-length: 1.0.2
      arraybuffer.prototype.slice: 1.0.4
      available-typed-arrays: 1.0.7
      call-bind: 1.0.8
      call-bound: 1.0.4
      data-view-buffer: 1.0.2
      data-view-byte-length: 1.0.2
      data-view-byte-offset: 1.0.1
      es-define-property: 1.0.1
      es-errors: 1.3.0
      es-object-atoms: 1.1.1
      es-set-tostringtag: 2.1.0
      es-to-primitive: 1.3.0
      function.prototype.name: 1.1.8
      get-intrinsic: 1.3.0
      get-proto: 1.0.1
      get-symbol-description: 1.1.0
      globalthis: 1.0.4
      gopd: 1.2.0
      has-property-descriptors: 1.0.2
      has-proto: 1.2.0
      has-symbols: 1.1.0
      hasown: 2.0.2
      internal-slot: 1.1.0
      is-array-buffer: 3.0.5
      is-callable: 1.2.7
      is-data-view: 1.0.2
      is-regex: 1.2.1
      is-shared-array-buffer: 1.0.4
      is-string: 1.1.1
      is-typed-array: 1.1.15
      is-weakref: 1.1.1
      math-intrinsics: 1.1.0
      object-inspect: 1.13.4
      object-keys: 1.1.1
      object.assign: 4.1.7
      own-keys: 1.0.1
      regexp.prototype.flags: 1.5.4
      safe-array-concat: 1.1.3
      safe-push-apply: 1.0.0
      safe-regex-test: 1.1.0
      set-proto: 1.0.0
      string.prototype.trim: 1.2.10
      string.prototype.trimend: 1.0.9
      string.prototype.trimstart: 1.0.8
      typed-array-buffer: 1.0.3
      typed-array-byte-length: 1.0.3
      typed-array-byte-offset: 1.0.4
      typed-array-length: 1.0.7
      unbox-primitive: 1.1.0
      which-typed-array: 1.1.19

  es-define-property@1.0.1: {}

  es-errors@1.3.0: {}

  es-iterator-helpers@1.2.1:
    dependencies:
      call-bind: 1.0.8
      call-bound: 1.0.4
      define-properties: 1.2.1
      es-abstract: 1.23.9
      es-errors: 1.3.0
      es-set-tostringtag: 2.1.0
      function-bind: 1.1.2
      get-intrinsic: 1.3.0
      globalthis: 1.0.4
      gopd: 1.2.0
      has-property-descriptors: 1.0.2
      has-proto: 1.2.0
      has-symbols: 1.1.0
      internal-slot: 1.1.0
      iterator.prototype: 1.1.5
      safe-array-concat: 1.1.3

  es-object-atoms@1.1.1:
    dependencies:
      es-errors: 1.3.0

  es-set-tostringtag@2.1.0:
    dependencies:
      es-errors: 1.3.0
      get-intrinsic: 1.3.0
      has-tostringtag: 1.0.2
      hasown: 2.0.2

  es-shim-unscopables@1.1.0:
    dependencies:
      hasown: 2.0.2

  es-to-primitive@1.3.0:
    dependencies:
      is-callable: 1.2.7
      is-date-object: 1.1.0
      is-symbol: 1.1.1

  esbuild-register@3.6.0(esbuild@0.19.12):
    dependencies:
      debug: 4.4.0
      esbuild: 0.19.12
    transitivePeerDependencies:
      - supports-color

  esbuild@0.18.20:
    optionalDependencies:
      '@esbuild/android-arm': 0.18.20
      '@esbuild/android-arm64': 0.18.20
      '@esbuild/android-x64': 0.18.20
      '@esbuild/darwin-arm64': 0.18.20
      '@esbuild/darwin-x64': 0.18.20
      '@esbuild/freebsd-arm64': 0.18.20
      '@esbuild/freebsd-x64': 0.18.20
      '@esbuild/linux-arm': 0.18.20
      '@esbuild/linux-arm64': 0.18.20
      '@esbuild/linux-ia32': 0.18.20
      '@esbuild/linux-loong64': 0.18.20
      '@esbuild/linux-mips64el': 0.18.20
      '@esbuild/linux-ppc64': 0.18.20
      '@esbuild/linux-riscv64': 0.18.20
      '@esbuild/linux-s390x': 0.18.20
      '@esbuild/linux-x64': 0.18.20
      '@esbuild/netbsd-x64': 0.18.20
      '@esbuild/openbsd-x64': 0.18.20
      '@esbuild/sunos-x64': 0.18.20
      '@esbuild/win32-arm64': 0.18.20
      '@esbuild/win32-ia32': 0.18.20
      '@esbuild/win32-x64': 0.18.20

  esbuild@0.19.12:
    optionalDependencies:
      '@esbuild/aix-ppc64': 0.19.12
      '@esbuild/android-arm': 0.19.12
      '@esbuild/android-arm64': 0.19.12
      '@esbuild/android-x64': 0.19.12
      '@esbuild/darwin-arm64': 0.19.12
      '@esbuild/darwin-x64': 0.19.12
      '@esbuild/freebsd-arm64': 0.19.12
      '@esbuild/freebsd-x64': 0.19.12
      '@esbuild/linux-arm': 0.19.12
      '@esbuild/linux-arm64': 0.19.12
      '@esbuild/linux-ia32': 0.19.12
      '@esbuild/linux-loong64': 0.19.12
      '@esbuild/linux-mips64el': 0.19.12
      '@esbuild/linux-ppc64': 0.19.12
      '@esbuild/linux-riscv64': 0.19.12
      '@esbuild/linux-s390x': 0.19.12
      '@esbuild/linux-x64': 0.19.12
      '@esbuild/netbsd-x64': 0.19.12
      '@esbuild/openbsd-x64': 0.19.12
      '@esbuild/sunos-x64': 0.19.12
      '@esbuild/win32-arm64': 0.19.12
      '@esbuild/win32-ia32': 0.19.12
      '@esbuild/win32-x64': 0.19.12

  escape-string-regexp@4.0.0: {}

  eslint-config-next@15.2.2(eslint@9.22.0(jiti@2.4.2))(typescript@5.8.2):
    dependencies:
      '@next/eslint-plugin-next': 15.2.2
      '@rushstack/eslint-patch': 1.11.0
      '@typescript-eslint/eslint-plugin': 8.26.1(@typescript-eslint/parser@8.26.1(eslint@9.22.0(jiti@2.4.2))(typescript@5.8.2))(eslint@9.22.0(jiti@2.4.2))(typescript@5.8.2)
      '@typescript-eslint/parser': 8.26.1(eslint@9.22.0(jiti@2.4.2))(typescript@5.8.2)
      eslint: 9.22.0(jiti@2.4.2)
      eslint-import-resolver-node: 0.3.9
      eslint-import-resolver-typescript: 3.8.7(eslint-plugin-import@2.31.0)(eslint@9.22.0(jiti@2.4.2))
      eslint-plugin-import: 2.31.0(@typescript-eslint/parser@8.26.1(eslint@9.22.0(jiti@2.4.2))(typescript@5.8.2))(eslint-import-resolver-typescript@3.8.7)(eslint@9.22.0(jiti@2.4.2))
      eslint-plugin-jsx-a11y: 6.10.2(eslint@9.22.0(jiti@2.4.2))
      eslint-plugin-react: 7.37.4(eslint@9.22.0(jiti@2.4.2))
      eslint-plugin-react-hooks: 5.2.0(eslint@9.22.0(jiti@2.4.2))
    optionalDependencies:
      typescript: 5.8.2
    transitivePeerDependencies:
      - eslint-import-resolver-webpack
      - eslint-plugin-import-x
      - supports-color

  eslint-config-prettier@10.1.1(eslint@9.22.0(jiti@2.4.2)):
    dependencies:
      eslint: 9.22.0(jiti@2.4.2)

  eslint-import-resolver-node@0.3.9:
    dependencies:
      debug: 3.2.7
      is-core-module: 2.16.1
      resolve: 1.22.10
    transitivePeerDependencies:
      - supports-color

  eslint-import-resolver-typescript@3.8.7(eslint-plugin-import@2.31.0)(eslint@9.22.0(jiti@2.4.2)):
    dependencies:
      '@nolyfill/is-core-module': 1.0.39
      debug: 4.4.0
      enhanced-resolve: 5.18.1
      eslint: 9.22.0(jiti@2.4.2)
      get-tsconfig: 4.10.0
      is-bun-module: 1.3.0
      stable-hash: 0.0.4
      tinyglobby: 0.2.12
    optionalDependencies:
      eslint-plugin-import: 2.31.0(@typescript-eslint/parser@8.26.1(eslint@9.22.0(jiti@2.4.2))(typescript@5.8.2))(eslint-import-resolver-typescript@3.8.7)(eslint@9.22.0(jiti@2.4.2))
    transitivePeerDependencies:
      - supports-color

  eslint-module-utils@2.12.0(@typescript-eslint/parser@8.26.1(eslint@9.22.0(jiti@2.4.2))(typescript@5.8.2))(eslint-import-resolver-node@0.3.9)(eslint-import-resolver-typescript@3.8.7)(eslint@9.22.0(jiti@2.4.2)):
    dependencies:
      debug: 3.2.7
    optionalDependencies:
      '@typescript-eslint/parser': 8.26.1(eslint@9.22.0(jiti@2.4.2))(typescript@5.8.2)
      eslint: 9.22.0(jiti@2.4.2)
      eslint-import-resolver-node: 0.3.9
      eslint-import-resolver-typescript: 3.8.7(eslint-plugin-import@2.31.0)(eslint@9.22.0(jiti@2.4.2))
    transitivePeerDependencies:
      - supports-color

  eslint-plugin-import@2.31.0(@typescript-eslint/parser@8.26.1(eslint@9.22.0(jiti@2.4.2))(typescript@5.8.2))(eslint-import-resolver-typescript@3.8.7)(eslint@9.22.0(jiti@2.4.2)):
    dependencies:
      '@rtsao/scc': 1.1.0
      array-includes: 3.1.8
      array.prototype.findlastindex: 1.2.5
      array.prototype.flat: 1.3.3
      array.prototype.flatmap: 1.3.3
      debug: 3.2.7
      doctrine: 2.1.0
      eslint: 9.22.0(jiti@2.4.2)
      eslint-import-resolver-node: 0.3.9
      eslint-module-utils: 2.12.0(@typescript-eslint/parser@8.26.1(eslint@9.22.0(jiti@2.4.2))(typescript@5.8.2))(eslint-import-resolver-node@0.3.9)(eslint-import-resolver-typescript@3.8.7)(eslint@9.22.0(jiti@2.4.2))
      hasown: 2.0.2
      is-core-module: 2.16.1
      is-glob: 4.0.3
      minimatch: 3.1.2
      object.fromentries: 2.0.8
      object.groupby: 1.0.3
      object.values: 1.2.1
      semver: 6.3.1
      string.prototype.trimend: 1.0.9
      tsconfig-paths: 3.15.0
    optionalDependencies:
      '@typescript-eslint/parser': 8.26.1(eslint@9.22.0(jiti@2.4.2))(typescript@5.8.2)
    transitivePeerDependencies:
      - eslint-import-resolver-typescript
      - eslint-import-resolver-webpack
      - supports-color

  eslint-plugin-jsx-a11y@6.10.2(eslint@9.22.0(jiti@2.4.2)):
    dependencies:
      aria-query: 5.3.2
      array-includes: 3.1.8
      array.prototype.flatmap: 1.3.3
      ast-types-flow: 0.0.8
      axe-core: 4.10.3
      axobject-query: 4.1.0
      damerau-levenshtein: 1.0.8
      emoji-regex: 9.2.2
      eslint: 9.22.0(jiti@2.4.2)
      hasown: 2.0.2
      jsx-ast-utils: 3.3.5
      language-tags: 1.0.9
      minimatch: 3.1.2
      object.fromentries: 2.0.8
      safe-regex-test: 1.1.0
      string.prototype.includes: 2.0.1

  eslint-plugin-prettier@5.2.3(eslint-config-prettier@10.1.1(eslint@9.22.0(jiti@2.4.2)))(eslint@9.22.0(jiti@2.4.2))(prettier@3.5.3):
    dependencies:
      eslint: 9.22.0(jiti@2.4.2)
      prettier: 3.5.3
      prettier-linter-helpers: 1.0.0
      synckit: 0.9.2
    optionalDependencies:
      eslint-config-prettier: 10.1.1(eslint@9.22.0(jiti@2.4.2))

  eslint-plugin-react-hooks@5.2.0(eslint@9.22.0(jiti@2.4.2)):
    dependencies:
      eslint: 9.22.0(jiti@2.4.2)

  eslint-plugin-react@7.37.4(eslint@9.22.0(jiti@2.4.2)):
    dependencies:
      array-includes: 3.1.8
      array.prototype.findlast: 1.2.5
      array.prototype.flatmap: 1.3.3
      array.prototype.tosorted: 1.1.4
      doctrine: 2.1.0
      es-iterator-helpers: 1.2.1
      eslint: 9.22.0(jiti@2.4.2)
      estraverse: 5.3.0
      hasown: 2.0.2
      jsx-ast-utils: 3.3.5
      minimatch: 3.1.2
      object.entries: 1.1.8
      object.fromentries: 2.0.8
      object.values: 1.2.1
      prop-types: 15.8.1
      resolve: 2.0.0-next.5
      semver: 6.3.1
      string.prototype.matchall: 4.0.12
      string.prototype.repeat: 1.0.0

  eslint-scope@8.3.0:
    dependencies:
      esrecurse: 4.3.0
      estraverse: 5.3.0

  eslint-visitor-keys@3.4.3: {}

  eslint-visitor-keys@4.2.0: {}

  eslint@9.22.0(jiti@2.4.2):
    dependencies:
      '@eslint-community/eslint-utils': 4.5.1(eslint@9.22.0(jiti@2.4.2))
      '@eslint-community/regexpp': 4.12.1
      '@eslint/config-array': 0.19.2
      '@eslint/config-helpers': 0.1.0
      '@eslint/core': 0.12.0
      '@eslint/eslintrc': 3.3.0
      '@eslint/js': 9.22.0
      '@eslint/plugin-kit': 0.2.7
      '@humanfs/node': 0.16.6
      '@humanwhocodes/module-importer': 1.0.1
      '@humanwhocodes/retry': 0.4.2
      '@types/estree': 1.0.6
      '@types/json-schema': 7.0.15
      ajv: 6.12.6
      chalk: 4.1.2
      cross-spawn: 7.0.6
      debug: 4.4.0
      escape-string-regexp: 4.0.0
      eslint-scope: 8.3.0
      eslint-visitor-keys: 4.2.0
      espree: 10.3.0
      esquery: 1.6.0
      esutils: 2.0.3
      fast-deep-equal: 3.1.3
      file-entry-cache: 8.0.0
      find-up: 5.0.0
      glob-parent: 6.0.2
      ignore: 5.3.2
      imurmurhash: 0.1.4
      is-glob: 4.0.3
      json-stable-stringify-without-jsonify: 1.0.1
      lodash.merge: 4.6.2
      minimatch: 3.1.2
      natural-compare: 1.4.0
      optionator: 0.9.4
    optionalDependencies:
      jiti: 2.4.2
    transitivePeerDependencies:
      - supports-color

  espree@10.3.0:
    dependencies:
      acorn: 8.14.1
      acorn-jsx: 5.3.2(acorn@8.14.1)
      eslint-visitor-keys: 4.2.0

  esquery@1.6.0:
    dependencies:
      estraverse: 5.3.0

  esrecurse@4.3.0:
    dependencies:
      estraverse: 5.3.0

  estraverse@5.3.0: {}

  esutils@2.0.3: {}

  fast-deep-equal@3.1.3: {}

  fast-diff@1.3.0: {}

  fast-glob@3.3.1:
    dependencies:
      '@nodelib/fs.stat': 2.0.5
      '@nodelib/fs.walk': 1.2.8
      glob-parent: 5.1.2
      merge2: 1.4.1
      micromatch: 4.0.8

  fast-glob@3.3.3:
    dependencies:
      '@nodelib/fs.stat': 2.0.5
      '@nodelib/fs.walk': 1.2.8
      glob-parent: 5.1.2
      merge2: 1.4.1
      micromatch: 4.0.8

  fast-json-stable-stringify@2.1.0: {}

  fast-levenshtein@2.0.6: {}

  fastq@1.19.1:
    dependencies:
      reusify: 1.1.0

  fdir@6.4.3(picomatch@4.0.2):
    optionalDependencies:
      picomatch: 4.0.2

  fflate@0.6.10: {}

  fflate@0.8.2: {}

  file-entry-cache@8.0.0:
    dependencies:
      flat-cache: 4.0.1

  fill-range@7.1.1:
    dependencies:
      to-regex-range: 5.0.1

  find-up@5.0.0:
    dependencies:
      locate-path: 6.0.0
      path-exists: 4.0.0

  flat-cache@4.0.1:
    dependencies:
      flatted: 3.3.3
      keyv: 4.5.4

  flatted@3.3.3: {}

  for-each@0.3.5:
    dependencies:
      is-callable: 1.2.7

  frame-ticker@1.0.3:
    dependencies:
      simplesignal: 2.1.7

  framer-motion@12.5.0(react-dom@19.0.0(react@19.0.0))(react@19.0.0):
    dependencies:
      motion-dom: 12.5.0
      motion-utils: 12.5.0
      tslib: 2.8.1
    optionalDependencies:
      react: 19.0.0
      react-dom: 19.0.0(react@19.0.0)

  function-bind@1.1.2: {}

  function.prototype.name@1.1.8:
    dependencies:
      call-bind: 1.0.8
      call-bound: 1.0.4
      define-properties: 1.2.1
      functions-have-names: 1.2.3
      hasown: 2.0.2
      is-callable: 1.2.7

  functions-have-names@1.2.3: {}

  gel@2.0.1:
    dependencies:
      '@petamoriken/float16': 3.9.2
      debug: 4.4.0
      env-paths: 3.0.0
      semver: 7.7.1
      shell-quote: 1.8.2
      which: 4.0.0
    transitivePeerDependencies:
      - supports-color

  get-intrinsic@1.3.0:
    dependencies:
      call-bind-apply-helpers: 1.0.2
      es-define-property: 1.0.1
      es-errors: 1.3.0
      es-object-atoms: 1.1.1
      function-bind: 1.1.2
      get-proto: 1.0.1
      gopd: 1.2.0
      has-symbols: 1.1.0
      hasown: 2.0.2
      math-intrinsics: 1.1.0

  get-proto@1.0.1:
    dependencies:
      dunder-proto: 1.0.1
      es-object-atoms: 1.1.1

  get-symbol-description@1.1.0:
    dependencies:
      call-bound: 1.0.4
      es-errors: 1.3.0
      get-intrinsic: 1.3.0

  get-tsconfig@4.10.0:
    dependencies:
      resolve-pkg-maps: 1.0.0

  glob-parent@5.1.2:
    dependencies:
      is-glob: 4.0.3

  glob-parent@6.0.2:
    dependencies:
      is-glob: 4.0.3

  globals@14.0.0: {}

  globalthis@1.0.4:
    dependencies:
      define-properties: 1.2.1
      gopd: 1.2.0

  glsl-noise@0.0.0: {}

  gopd@1.2.0: {}

  graceful-fs@4.2.11: {}

  graphemer@1.4.0: {}

  h3-js@4.1.0: {}

  has-bigints@1.1.0: {}

  has-flag@4.0.0: {}

  has-property-descriptors@1.0.2:
    dependencies:
      es-define-property: 1.0.1

  has-proto@1.2.0:
    dependencies:
      dunder-proto: 1.0.1

  has-symbols@1.1.0: {}

  has-tostringtag@1.0.2:
    dependencies:
      has-symbols: 1.1.0

  hasown@2.0.2:
    dependencies:
      function-bind: 1.1.2

  hls.js@1.5.20: {}

  ieee754@1.2.1: {}

  ignore@5.3.2: {}

  immediate@3.0.6: {}

  import-fresh@3.3.1:
    dependencies:
      parent-module: 1.0.1
      resolve-from: 4.0.0

  imurmurhash@0.1.4: {}

  index-array-by@1.4.2: {}

  internal-slot@1.1.0:
    dependencies:
      es-errors: 1.3.0
      hasown: 2.0.2
      side-channel: 1.1.0

  internmap@2.0.3: {}

  is-array-buffer@3.0.5:
    dependencies:
      call-bind: 1.0.8
      call-bound: 1.0.4
      get-intrinsic: 1.3.0

  is-arrayish@0.3.2:
    optional: true

  is-async-function@2.1.1:
    dependencies:
      async-function: 1.0.0
      call-bound: 1.0.4
      get-proto: 1.0.1
      has-tostringtag: 1.0.2
      safe-regex-test: 1.1.0

  is-bigint@1.1.0:
    dependencies:
      has-bigints: 1.1.0

  is-boolean-object@1.2.2:
    dependencies:
      call-bound: 1.0.4
      has-tostringtag: 1.0.2

  is-bun-module@1.3.0:
    dependencies:
      semver: 7.7.1

  is-callable@1.2.7: {}

  is-core-module@2.16.1:
    dependencies:
      hasown: 2.0.2

  is-data-view@1.0.2:
    dependencies:
      call-bound: 1.0.4
      get-intrinsic: 1.3.0
      is-typed-array: 1.1.15

  is-date-object@1.1.0:
    dependencies:
      call-bound: 1.0.4
      has-tostringtag: 1.0.2

  is-extglob@2.1.1: {}

  is-finalizationregistry@1.1.1:
    dependencies:
      call-bound: 1.0.4

  is-generator-function@1.1.0:
    dependencies:
      call-bound: 1.0.4
      get-proto: 1.0.1
      has-tostringtag: 1.0.2
      safe-regex-test: 1.1.0

  is-glob@4.0.3:
    dependencies:
      is-extglob: 2.1.1

  is-map@2.0.3: {}

  is-number-object@1.1.1:
    dependencies:
      call-bound: 1.0.4
      has-tostringtag: 1.0.2

  is-number@7.0.0: {}

  is-promise@2.2.2: {}

  is-regex@1.2.1:
    dependencies:
      call-bound: 1.0.4
      gopd: 1.2.0
      has-tostringtag: 1.0.2
      hasown: 2.0.2

  is-set@2.0.3: {}

  is-shared-array-buffer@1.0.4:
    dependencies:
      call-bound: 1.0.4

  is-string@1.1.1:
    dependencies:
      call-bound: 1.0.4
      has-tostringtag: 1.0.2

  is-symbol@1.1.1:
    dependencies:
      call-bound: 1.0.4
      has-symbols: 1.1.0
      safe-regex-test: 1.1.0

  is-typed-array@1.1.15:
    dependencies:
      which-typed-array: 1.1.19

  is-weakmap@2.0.2: {}

  is-weakref@1.1.1:
    dependencies:
      call-bound: 1.0.4

  is-weakset@2.0.4:
    dependencies:
      call-bound: 1.0.4
      get-intrinsic: 1.3.0

  isarray@2.0.5: {}

  isexe@2.0.0: {}

  isexe@3.1.1: {}

  iterator.prototype@1.1.5:
    dependencies:
      define-data-property: 1.1.4
      es-object-atoms: 1.1.1
      get-intrinsic: 1.3.0
      get-proto: 1.0.1
      has-symbols: 1.1.0
      set-function-name: 2.0.2

  its-fine@1.2.5(@types/react@19.0.10)(react@19.0.0):
    dependencies:
      '@types/react-reconciler': 0.28.9(@types/react@19.0.10)
      react: 19.0.0
    transitivePeerDependencies:
      - '@types/react'

  jiti@2.4.2: {}

  js-tokens@4.0.0: {}

  js-yaml@4.1.0:
    dependencies:
      argparse: 2.0.1

  json-buffer@3.0.1: {}

  json-schema-traverse@0.4.1: {}

  json-stable-stringify-without-jsonify@1.0.1: {}

  json5@1.0.2:
    dependencies:
      minimist: 1.2.8

  jsx-ast-utils@3.3.5:
    dependencies:
      array-includes: 3.1.8
      array.prototype.flat: 1.3.3
      object.assign: 4.1.7
      object.values: 1.2.1

  kapsule@1.16.0:
    dependencies:
      lodash-es: 4.17.21

  keyv@4.5.4:
    dependencies:
      json-buffer: 3.0.1

  language-subtag-registry@0.3.23: {}

  language-tags@1.0.9:
    dependencies:
      language-subtag-registry: 0.3.23

  levn@0.4.1:
    dependencies:
      prelude-ls: 1.2.1
      type-check: 0.4.0

  lie@3.3.0:
    dependencies:
      immediate: 3.0.6

  lightningcss-darwin-arm64@1.29.2:
    optional: true

  lightningcss-darwin-x64@1.29.2:
    optional: true

  lightningcss-freebsd-x64@1.29.2:
    optional: true

  lightningcss-linux-arm-gnueabihf@1.29.2:
    optional: true

  lightningcss-linux-arm64-gnu@1.29.2:
    optional: true

  lightningcss-linux-arm64-musl@1.29.2:
    optional: true

  lightningcss-linux-x64-gnu@1.29.2:
    optional: true

  lightningcss-linux-x64-musl@1.29.2:
    optional: true

  lightningcss-win32-arm64-msvc@1.29.2:
    optional: true

  lightningcss-win32-x64-msvc@1.29.2:
    optional: true

  lightningcss@1.29.2:
    dependencies:
      detect-libc: 2.0.3
    optionalDependencies:
      lightningcss-darwin-arm64: 1.29.2
      lightningcss-darwin-x64: 1.29.2
      lightningcss-freebsd-x64: 1.29.2
      lightningcss-linux-arm-gnueabihf: 1.29.2
      lightningcss-linux-arm64-gnu: 1.29.2
      lightningcss-linux-arm64-musl: 1.29.2
      lightningcss-linux-x64-gnu: 1.29.2
      lightningcss-linux-x64-musl: 1.29.2
      lightningcss-win32-arm64-msvc: 1.29.2
      lightningcss-win32-x64-msvc: 1.29.2

  locate-path@6.0.0:
    dependencies:
      p-locate: 5.0.0

  lodash-es@4.17.21: {}

  lodash.merge@4.6.2: {}

  loose-envify@1.4.0:
    dependencies:
      js-tokens: 4.0.0

  maath@0.10.8(@types/three@0.174.0)(three@0.174.0):
    dependencies:
      '@types/three': 0.174.0
      three: 0.174.0

  math-intrinsics@1.1.0: {}

  merge2@1.4.1: {}

  meshline@3.3.1(three@0.174.0):
    dependencies:
      three: 0.174.0

  meshoptimizer@0.18.1: {}

  micromatch@4.0.8:
    dependencies:
      braces: 3.0.3
      picomatch: 2.3.1

  minimatch@3.1.2:
    dependencies:
      brace-expansion: 1.1.11

  minimatch@9.0.5:
    dependencies:
      brace-expansion: 2.0.1

  minimist@1.2.8: {}

  motion-dom@12.5.0:
    dependencies:
      motion-utils: 12.5.0

  motion-utils@12.5.0: {}

  motion@12.5.0(react-dom@19.0.0(react@19.0.0))(react@19.0.0):
    dependencies:
      framer-motion: 12.5.0(react-dom@19.0.0(react@19.0.0))(react@19.0.0)
      tslib: 2.8.1
    optionalDependencies:
      react: 19.0.0
      react-dom: 19.0.0(react@19.0.0)

  ms@2.1.3: {}

  nanoid@3.3.9: {}

  natural-compare@1.4.0: {}

  next@15.2.2(babel-plugin-react-compiler@19.0.0-beta-bafa41b-20250307)(react-dom@19.0.0(react@19.0.0))(react@19.0.0):
    dependencies:
      '@next/env': 15.2.2
      '@swc/counter': 0.1.3
      '@swc/helpers': 0.5.15
      busboy: 1.6.0
      caniuse-lite: 1.0.30001704
      postcss: 8.4.31
      react: 19.0.0
      react-dom: 19.0.0(react@19.0.0)
      styled-jsx: 5.1.6(react@19.0.0)
    optionalDependencies:
      '@next/swc-darwin-arm64': 15.2.2
      '@next/swc-darwin-x64': 15.2.2
      '@next/swc-linux-arm64-gnu': 15.2.2
      '@next/swc-linux-arm64-musl': 15.2.2
      '@next/swc-linux-x64-gnu': 15.2.2
      '@next/swc-linux-x64-musl': 15.2.2
      '@next/swc-win32-arm64-msvc': 15.2.2
      '@next/swc-win32-x64-msvc': 15.2.2
      babel-plugin-react-compiler: 19.0.0-beta-bafa41b-20250307
      sharp: 0.33.5
    transitivePeerDependencies:
      - '@babel/core'
      - babel-plugin-macros

  object-assign@4.1.1: {}

  object-inspect@1.13.4: {}

  object-keys@1.1.1: {}

  object.assign@4.1.7:
    dependencies:
      call-bind: 1.0.8
      call-bound: 1.0.4
      define-properties: 1.2.1
      es-object-atoms: 1.1.1
      has-symbols: 1.1.0
      object-keys: 1.1.1

  object.entries@1.1.8:
    dependencies:
      call-bind: 1.0.8
      define-properties: 1.2.1
      es-object-atoms: 1.1.1

  object.fromentries@2.0.8:
    dependencies:
      call-bind: 1.0.8
      define-properties: 1.2.1
      es-abstract: 1.23.9
      es-object-atoms: 1.1.1

  object.groupby@1.0.3:
    dependencies:
      call-bind: 1.0.8
      define-properties: 1.2.1
      es-abstract: 1.23.9

  object.values@1.2.1:
    dependencies:
      call-bind: 1.0.8
      call-bound: 1.0.4
      define-properties: 1.2.1
      es-object-atoms: 1.1.1

  obuf@1.1.2: {}

  optionator@0.9.4:
    dependencies:
      deep-is: 0.1.4
      fast-levenshtein: 2.0.6
      levn: 0.4.1
      prelude-ls: 1.2.1
      type-check: 0.4.0
      word-wrap: 1.2.5

  own-keys@1.0.1:
    dependencies:
      get-intrinsic: 1.3.0
      object-keys: 1.1.1
      safe-push-apply: 1.0.0

  p-limit@3.1.0:
    dependencies:
      yocto-queue: 0.1.0

  p-locate@5.0.0:
    dependencies:
      p-limit: 3.1.0

  parent-module@1.0.1:
    dependencies:
      callsites: 3.1.0

  path-exists@4.0.0: {}

  path-key@3.1.1: {}

  path-parse@1.0.7: {}

  pg-int8@1.0.1: {}

  pg-numeric@1.0.2: {}

  pg-protocol@1.8.0: {}

  pg-types@4.0.2:
    dependencies:
      pg-int8: 1.0.1
      pg-numeric: 1.0.2
      postgres-array: 3.0.4
      postgres-bytea: 3.0.0
      postgres-date: 2.1.0
      postgres-interval: 3.0.0
      postgres-range: 1.1.4

  picocolors@1.1.1: {}

  picomatch@2.3.1: {}

  picomatch@4.0.2: {}

  point-in-polygon-hao@1.2.4:
    dependencies:
      robust-predicates: 3.0.2

  possible-typed-array-names@1.1.0: {}

  postcss@8.4.31:
    dependencies:
      nanoid: 3.3.9
      picocolors: 1.1.1
      source-map-js: 1.2.1

  postcss@8.5.3:
    dependencies:
      nanoid: 3.3.9
      picocolors: 1.1.1
      source-map-js: 1.2.1

<<<<<<< HEAD
  postgres-array@3.0.4: {}

  postgres-bytea@3.0.0:
    dependencies:
      obuf: 1.1.2

  postgres-date@2.1.0: {}

  postgres-interval@3.0.0: {}

  postgres-range@1.1.4: {}
=======
  potpack@1.0.2: {}
>>>>>>> 9e058d46

  prelude-ls@1.2.1: {}

  prettier-linter-helpers@1.0.0:
    dependencies:
      fast-diff: 1.3.0

  prettier@3.5.3: {}

  promise-worker-transferable@1.0.4:
    dependencies:
      is-promise: 2.2.2
      lie: 3.3.0

  prop-types@15.8.1:
    dependencies:
      loose-envify: 1.4.0
      object-assign: 4.1.1
      react-is: 16.13.1

  punycode@2.3.1: {}

  queue-microtask@1.2.3: {}

  react-dom@19.0.0(react@19.0.0):
    dependencies:
      react: 19.0.0
      scheduler: 0.25.0

  react-is@16.13.1: {}

  react-reconciler@0.31.0-rc-935180c7e0-20240524(react@19.0.0):
    dependencies:
      react: 19.0.0
      scheduler: 0.25.0-rc-935180c7e0-20240524

  react-use-measure@2.1.7(react-dom@19.0.0(react@19.0.0))(react@19.0.0):
    dependencies:
      react: 19.0.0
    optionalDependencies:
      react-dom: 19.0.0(react@19.0.0)

  react@19.0.0: {}

  reflect.getprototypeof@1.0.10:
    dependencies:
      call-bind: 1.0.8
      define-properties: 1.2.1
      es-abstract: 1.23.9
      es-errors: 1.3.0
      es-object-atoms: 1.1.1
      get-intrinsic: 1.3.0
      get-proto: 1.0.1
      which-builtin-type: 1.2.1

  regenerator-runtime@0.14.1: {}

  regexp.prototype.flags@1.5.4:
    dependencies:
      call-bind: 1.0.8
      define-properties: 1.2.1
      es-errors: 1.3.0
      get-proto: 1.0.1
      gopd: 1.2.0
      set-function-name: 2.0.2

  require-from-string@2.0.2: {}

  resolve-from@4.0.0: {}

  resolve-pkg-maps@1.0.0: {}

  resolve@1.22.10:
    dependencies:
      is-core-module: 2.16.1
      path-parse: 1.0.7
      supports-preserve-symlinks-flag: 1.0.0

  resolve@2.0.0-next.5:
    dependencies:
      is-core-module: 2.16.1
      path-parse: 1.0.7
      supports-preserve-symlinks-flag: 1.0.0

  reusify@1.1.0: {}

  robust-predicates@3.0.2: {}

  run-parallel@1.2.0:
    dependencies:
      queue-microtask: 1.2.3

  safe-array-concat@1.1.3:
    dependencies:
      call-bind: 1.0.8
      call-bound: 1.0.4
      get-intrinsic: 1.3.0
      has-symbols: 1.1.0
      isarray: 2.0.5

  safe-push-apply@1.0.0:
    dependencies:
      es-errors: 1.3.0
      isarray: 2.0.5

  safe-regex-test@1.1.0:
    dependencies:
      call-bound: 1.0.4
      es-errors: 1.3.0
      is-regex: 1.2.1

  scheduler@0.25.0: {}

  scheduler@0.25.0-rc-935180c7e0-20240524: {}

  semver@6.3.1: {}

  semver@7.7.1: {}

  set-function-length@1.2.2:
    dependencies:
      define-data-property: 1.1.4
      es-errors: 1.3.0
      function-bind: 1.1.2
      get-intrinsic: 1.3.0
      gopd: 1.2.0
      has-property-descriptors: 1.0.2

  set-function-name@2.0.2:
    dependencies:
      define-data-property: 1.1.4
      es-errors: 1.3.0
      functions-have-names: 1.2.3
      has-property-descriptors: 1.0.2

  set-proto@1.0.0:
    dependencies:
      dunder-proto: 1.0.1
      es-errors: 1.3.0
      es-object-atoms: 1.1.1

  sharp@0.33.5:
    dependencies:
      color: 4.2.3
      detect-libc: 2.0.3
      semver: 7.7.1
    optionalDependencies:
      '@img/sharp-darwin-arm64': 0.33.5
      '@img/sharp-darwin-x64': 0.33.5
      '@img/sharp-libvips-darwin-arm64': 1.0.4
      '@img/sharp-libvips-darwin-x64': 1.0.4
      '@img/sharp-libvips-linux-arm': 1.0.5
      '@img/sharp-libvips-linux-arm64': 1.0.4
      '@img/sharp-libvips-linux-s390x': 1.0.4
      '@img/sharp-libvips-linux-x64': 1.0.4
      '@img/sharp-libvips-linuxmusl-arm64': 1.0.4
      '@img/sharp-libvips-linuxmusl-x64': 1.0.4
      '@img/sharp-linux-arm': 0.33.5
      '@img/sharp-linux-arm64': 0.33.5
      '@img/sharp-linux-s390x': 0.33.5
      '@img/sharp-linux-x64': 0.33.5
      '@img/sharp-linuxmusl-arm64': 0.33.5
      '@img/sharp-linuxmusl-x64': 0.33.5
      '@img/sharp-wasm32': 0.33.5
      '@img/sharp-win32-ia32': 0.33.5
      '@img/sharp-win32-x64': 0.33.5
    optional: true

  shebang-command@2.0.0:
    dependencies:
      shebang-regex: 3.0.0

  shebang-regex@3.0.0: {}

  shell-quote@1.8.2: {}

  side-channel-list@1.0.0:
    dependencies:
      es-errors: 1.3.0
      object-inspect: 1.13.4

  side-channel-map@1.0.1:
    dependencies:
      call-bound: 1.0.4
      es-errors: 1.3.0
      get-intrinsic: 1.3.0
      object-inspect: 1.13.4

  side-channel-weakmap@1.0.2:
    dependencies:
      call-bound: 1.0.4
      es-errors: 1.3.0
      get-intrinsic: 1.3.0
      object-inspect: 1.13.4
      side-channel-map: 1.0.1

  side-channel@1.1.0:
    dependencies:
      es-errors: 1.3.0
      object-inspect: 1.13.4
      side-channel-list: 1.0.0
      side-channel-map: 1.0.1
      side-channel-weakmap: 1.0.2

  simple-swizzle@0.2.2:
    dependencies:
      is-arrayish: 0.3.2
    optional: true

  simplesignal@2.1.7: {}

  simplex-noise@4.0.3: {}

  source-map-js@1.2.1: {}

  source-map-support@0.5.21:
    dependencies:
      buffer-from: 1.1.2
      source-map: 0.6.1

  source-map@0.6.1: {}

  stable-hash@0.0.4: {}

  stats-gl@2.4.2(@types/three@0.174.0)(three@0.174.0):
    dependencies:
      '@types/three': 0.174.0
      three: 0.174.0

  stats.js@0.17.0: {}

  streamsearch@1.1.0: {}

  string.prototype.includes@2.0.1:
    dependencies:
      call-bind: 1.0.8
      define-properties: 1.2.1
      es-abstract: 1.23.9

  string.prototype.matchall@4.0.12:
    dependencies:
      call-bind: 1.0.8
      call-bound: 1.0.4
      define-properties: 1.2.1
      es-abstract: 1.23.9
      es-errors: 1.3.0
      es-object-atoms: 1.1.1
      get-intrinsic: 1.3.0
      gopd: 1.2.0
      has-symbols: 1.1.0
      internal-slot: 1.1.0
      regexp.prototype.flags: 1.5.4
      set-function-name: 2.0.2
      side-channel: 1.1.0

  string.prototype.repeat@1.0.0:
    dependencies:
      define-properties: 1.2.1
      es-abstract: 1.23.9

  string.prototype.trim@1.2.10:
    dependencies:
      call-bind: 1.0.8
      call-bound: 1.0.4
      define-data-property: 1.1.4
      define-properties: 1.2.1
      es-abstract: 1.23.9
      es-object-atoms: 1.1.1
      has-property-descriptors: 1.0.2

  string.prototype.trimend@1.0.9:
    dependencies:
      call-bind: 1.0.8
      call-bound: 1.0.4
      define-properties: 1.2.1
      es-object-atoms: 1.1.1

  string.prototype.trimstart@1.0.8:
    dependencies:
      call-bind: 1.0.8
      define-properties: 1.2.1
      es-object-atoms: 1.1.1

  strip-bom@3.0.0: {}

  strip-json-comments@3.1.1: {}

  styled-jsx@5.1.6(react@19.0.0):
    dependencies:
      client-only: 0.0.1
      react: 19.0.0

  supports-color@7.2.0:
    dependencies:
      has-flag: 4.0.0

  supports-preserve-symlinks-flag@1.0.0: {}

  suspend-react@0.1.3(react@19.0.0):
    dependencies:
      react: 19.0.0

  synckit@0.9.2:
    dependencies:
      '@pkgr/core': 0.1.1
      tslib: 2.8.1

  tailwind-merge@3.0.2: {}

  tailwindcss@4.0.14: {}

  tapable@2.2.1: {}

  three-conic-polygon-geometry@2.1.2(three@0.174.0):
    dependencies:
      '@turf/boolean-point-in-polygon': 7.2.0
      d3-array: 3.2.4
      d3-geo: 3.1.1
      d3-geo-voronoi: 2.1.0
      d3-scale: 4.0.2
      delaunator: 5.0.1
      earcut: 3.0.1
      three: 0.174.0

  three-geojson-geometry@2.1.1(three@0.174.0):
    dependencies:
      d3-geo: 3.1.1
      d3-interpolate: 3.0.1
      earcut: 3.0.1
      three: 0.174.0

  three-globe@2.42.2(three@0.174.0):
    dependencies:
      '@tweenjs/tween.js': 25.0.0
      accessor-fn: 1.5.1
      d3-array: 3.2.4
      d3-color: 3.1.0
      d3-geo: 3.1.1
      d3-interpolate: 3.0.1
      d3-scale: 4.0.2
      d3-scale-chromatic: 3.1.0
      data-bind-mapper: 1.0.2
      frame-ticker: 1.0.3
      h3-js: 4.1.0
      index-array-by: 1.4.2
      kapsule: 1.16.0
      three: 0.174.0
      three-conic-polygon-geometry: 2.1.2(three@0.174.0)
      three-geojson-geometry: 2.1.1(three@0.174.0)
      three-slippy-map-globe: 1.0.3(three@0.174.0)
      tinycolor2: 1.6.0

  three-mesh-bvh@0.8.3(three@0.174.0):
    dependencies:
      three: 0.174.0

  three-slippy-map-globe@1.0.3(three@0.174.0):
    dependencies:
      d3-geo: 3.1.1
      d3-octree: 1.1.0
      d3-scale: 4.0.2
      three: 0.174.0

  three-stdlib@2.35.14(three@0.174.0):
    dependencies:
      '@types/draco3d': 1.4.10
      '@types/offscreencanvas': 2019.7.3
      '@types/webxr': 0.5.21
      draco3d: 1.5.7
      fflate: 0.6.10
      potpack: 1.0.2
      three: 0.174.0

  three@0.174.0: {}

  tinycolor2@1.6.0: {}

  tinyglobby@0.2.12:
    dependencies:
      fdir: 6.4.3(picomatch@4.0.2)
      picomatch: 4.0.2

  to-regex-range@5.0.1:
    dependencies:
      is-number: 7.0.0

  troika-three-text@0.52.3(three@0.174.0):
    dependencies:
      bidi-js: 1.0.3
      three: 0.174.0
      troika-three-utils: 0.52.0(three@0.174.0)
      troika-worker-utils: 0.52.0
      webgl-sdf-generator: 1.1.1

  troika-three-utils@0.52.0(three@0.174.0):
    dependencies:
      three: 0.174.0

  troika-worker-utils@0.52.0: {}

  ts-api-utils@2.0.1(typescript@5.8.2):
    dependencies:
      typescript: 5.8.2

  tsconfig-paths@3.15.0:
    dependencies:
      '@types/json5': 0.0.29
      json5: 1.0.2
      minimist: 1.2.8
      strip-bom: 3.0.0

  tslib@2.8.1: {}

  tunnel-rat@0.1.2(@types/react@19.0.10)(react@19.0.0):
    dependencies:
      zustand: 4.5.6(@types/react@19.0.10)(react@19.0.0)
    transitivePeerDependencies:
      - '@types/react'
      - immer
      - react

  type-check@0.4.0:
    dependencies:
      prelude-ls: 1.2.1

  typed-array-buffer@1.0.3:
    dependencies:
      call-bound: 1.0.4
      es-errors: 1.3.0
      is-typed-array: 1.1.15

  typed-array-byte-length@1.0.3:
    dependencies:
      call-bind: 1.0.8
      for-each: 0.3.5
      gopd: 1.2.0
      has-proto: 1.2.0
      is-typed-array: 1.1.15

  typed-array-byte-offset@1.0.4:
    dependencies:
      available-typed-arrays: 1.0.7
      call-bind: 1.0.8
      for-each: 0.3.5
      gopd: 1.2.0
      has-proto: 1.2.0
      is-typed-array: 1.1.15
      reflect.getprototypeof: 1.0.10

  typed-array-length@1.0.7:
    dependencies:
      call-bind: 1.0.8
      for-each: 0.3.5
      gopd: 1.2.0
      is-typed-array: 1.1.15
      possible-typed-array-names: 1.1.0
      reflect.getprototypeof: 1.0.10

  typescript@5.8.2: {}

  unbox-primitive@1.1.0:
    dependencies:
      call-bound: 1.0.4
      has-bigints: 1.1.0
      has-symbols: 1.1.0
      which-boxed-primitive: 1.1.1

  undici-types@6.19.8: {}

  uri-js@4.4.1:
    dependencies:
      punycode: 2.3.1

  use-sync-external-store@1.4.0(react@19.0.0):
    dependencies:
      react: 19.0.0

  utility-types@3.11.0: {}

  webgl-constants@1.1.1: {}

  webgl-sdf-generator@1.1.1: {}

  which-boxed-primitive@1.1.1:
    dependencies:
      is-bigint: 1.1.0
      is-boolean-object: 1.2.2
      is-number-object: 1.1.1
      is-string: 1.1.1
      is-symbol: 1.1.1

  which-builtin-type@1.2.1:
    dependencies:
      call-bound: 1.0.4
      function.prototype.name: 1.1.8
      has-tostringtag: 1.0.2
      is-async-function: 2.1.1
      is-date-object: 1.1.0
      is-finalizationregistry: 1.1.1
      is-generator-function: 1.1.0
      is-regex: 1.2.1
      is-weakref: 1.1.1
      isarray: 2.0.5
      which-boxed-primitive: 1.1.1
      which-collection: 1.0.2
      which-typed-array: 1.1.19

  which-collection@1.0.2:
    dependencies:
      is-map: 2.0.3
      is-set: 2.0.3
      is-weakmap: 2.0.2
      is-weakset: 2.0.4

  which-typed-array@1.1.19:
    dependencies:
      available-typed-arrays: 1.0.7
      call-bind: 1.0.8
      call-bound: 1.0.4
      for-each: 0.3.5
      get-proto: 1.0.1
      gopd: 1.2.0
      has-tostringtag: 1.0.2

  which@2.0.2:
    dependencies:
      isexe: 2.0.0

  which@4.0.0:
    dependencies:
      isexe: 3.1.1

  word-wrap@1.2.5: {}

  yocto-queue@0.1.0: {}

  zustand@4.5.6(@types/react@19.0.10)(react@19.0.0):
    dependencies:
      use-sync-external-store: 1.4.0(react@19.0.0)
    optionalDependencies:
      '@types/react': 19.0.10
      react: 19.0.0

  zustand@5.0.3(@types/react@19.0.10)(react@19.0.0)(use-sync-external-store@1.4.0(react@19.0.0)):
    optionalDependencies:
      '@types/react': 19.0.10
      react: 19.0.0
      use-sync-external-store: 1.4.0(react@19.0.0)<|MERGE_RESOLUTION|>--- conflicted
+++ resolved
@@ -8,20 +8,9 @@
 
   .:
     dependencies:
-<<<<<<< HEAD
       '@neondatabase/serverless':
         specifier: ^0.10.4
         version: 0.10.4
-      babel-plugin-react-compiler:
-        specifier: 19.0.0-beta-bafa41b-20250307
-        version: 19.0.0-beta-bafa41b-20250307
-      dotenv:
-        specifier: ^16.4.7
-        version: 16.4.7
-      drizzle-orm:
-        specifier: ^0.40.0
-        version: 0.40.0(@neondatabase/serverless@0.10.4)(@types/pg@8.11.6)(gel@2.0.1)
-=======
       '@react-three/drei':
         specifier: ^10.0.4
         version: 10.0.4(@react-three/fiber@9.0.0-alpha.8(@types/react@19.0.10)(react-dom@19.0.0(react@19.0.0))(react@19.0.0)(three@0.174.0))(@types/react@19.0.10)(@types/three@0.174.0)(react-dom@19.0.0(react@19.0.0))(react@19.0.0)(three@0.174.0)
@@ -34,13 +23,18 @@
       babel-plugin-react-compiler:
         specifier: 19.0.0-beta-bafa41b-20250307
         version: 19.0.0-beta-bafa41b-20250307
+      dotenv:
+        specifier: ^16.4.7
+        version: 16.4.7
+      drizzle-orm:
+        specifier: ^0.40.0
+        version: 0.40.0(@neondatabase/serverless@0.10.4)(@types/pg@8.11.6)(gel@2.0.1)
       clsx:
         specifier: ^2.1.1
         version: 2.1.1
       motion:
         specifier: ^12.5.0
         version: 12.5.0(react-dom@19.0.0(react@19.0.0))(react@19.0.0)
->>>>>>> 9e058d46
       next:
         specifier: 15.2.2
         version: 15.2.2(babel-plugin-react-compiler@19.0.0-beta-bafa41b-20250307)(react-dom@19.0.0(react@19.0.0))(react@19.0.0)
@@ -578,18 +572,16 @@
     cpu: [x64]
     os: [win32]
 
-<<<<<<< HEAD
+  '@mediapipe/tasks-vision@0.10.17':
+    resolution: {integrity: sha512-CZWV/q6TTe8ta61cZXjfnnHsfWIdFhms03M9T7Cnd5y2mdpylJM0rF1qRq+wsQVRMLz1OYPVEBU9ph2Bx8cxrg==}
+
+  '@monogrid/gainmap-js@3.1.0':
+    resolution: {integrity: sha512-Obb0/gEd/HReTlg8ttaYk+0m62gQJmCblMOjHSMHRrBP2zdfKMHLCRbh/6ex9fSUJMKdjjIEiohwkbGD3wj2Nw==}
+    peerDependencies:
+      three: '>= 0.159.0'
+
   '@neondatabase/serverless@0.10.4':
     resolution: {integrity: sha512-2nZuh3VUO9voBauuh+IGYRhGU/MskWHt1IuZvHcJw6GLjDgtqj/KViKo7SIrLdGLdot7vFbiRRw+BgEy3wT9HA==}
-=======
-  '@mediapipe/tasks-vision@0.10.17':
-    resolution: {integrity: sha512-CZWV/q6TTe8ta61cZXjfnnHsfWIdFhms03M9T7Cnd5y2mdpylJM0rF1qRq+wsQVRMLz1OYPVEBU9ph2Bx8cxrg==}
-
-  '@monogrid/gainmap-js@3.1.0':
-    resolution: {integrity: sha512-Obb0/gEd/HReTlg8ttaYk+0m62gQJmCblMOjHSMHRrBP2zdfKMHLCRbh/6ex9fSUJMKdjjIEiohwkbGD3wj2Nw==}
-    peerDependencies:
-      three: '>= 0.159.0'
->>>>>>> 9e058d46
 
   '@next/env@15.2.2':
     resolution: {integrity: sha512-yWgopCfA9XDR8ZH3taB5nRKtKJ1Q5fYsTOuYkzIIoS8TJ0UAUKAGF73JnGszbjk2ufAQDj6mDdgsJAFx5CLtYQ==}
@@ -833,13 +825,11 @@
   '@types/node@20.17.24':
     resolution: {integrity: sha512-d7fGCyB96w9BnWQrOsJtpyiSaBcAYYr75bnK6ZRjDbql2cGLj/3GsL5OYmLPNq76l7Gf2q4Rv9J2o6h5CrD9sA==}
 
-<<<<<<< HEAD
   '@types/pg@8.11.6':
     resolution: {integrity: sha512-/2WmmBXHLsfRqzfHW7BNZ8SbYzE8OSk7i3WjFYvfgRHj7S1xj+16Je5fUKv3lVdVzk/zn9TXOqf+avFCFIE0yQ==}
-=======
+
   '@types/offscreencanvas@2019.7.3':
     resolution: {integrity: sha512-ieXiYmgSRXUDeOntE1InxjWyvEelZGP63M+cGuquuRLuIKKT1osnkXjxev9B7d1nXSug5vpunx+gNlbVxMlC9A==}
->>>>>>> 9e058d46
 
   '@types/react-dom@19.0.4':
     resolution: {integrity: sha512-4fSQ8vWFkg+TGhePfUzVmat3eC14TXYSsiiDSLI0dVLsrm9gZFABjPy/Qu6TKgl1tq1Bu1yDsuQgY3A3DOjCcg==}
@@ -1022,13 +1012,11 @@
     resolution: {integrity: sha512-yQbXgO/OSZVD2IsiLlro+7Hf6Q18EJrKSEsdoMzKePKXct3gvD8oLcOQdIzGupr5Fj+EDe8gO/lxc1BzfMpxvA==}
     engines: {node: '>=8'}
 
-<<<<<<< HEAD
+  buffer@6.0.3:
+    resolution: {integrity: sha512-FTiCpNxtwiZZHEZbcbTIcZjERVICn9yq/pDFkTl95/AxzD1naBctN7YO68riM/gLSDY7sdrMby8hofADYuuqOA==}
+
   buffer-from@1.1.2:
     resolution: {integrity: sha512-E+XQCRwSbaaiChtv6k6Dwgc+bx+Bs6vuKJHHl5kox/BaKbhiXzqQOwK4cO22yElGp2OCmjwVhT3HmxgyPGnJfQ==}
-=======
-  buffer@6.0.3:
-    resolution: {integrity: sha512-FTiCpNxtwiZZHEZbcbTIcZjERVICn9yq/pDFkTl95/AxzD1naBctN7YO68riM/gLSDY7sdrMby8hofADYuuqOA==}
->>>>>>> 9e058d46
 
   busboy@1.6.0:
     resolution: {integrity: sha512-8SFQbg/0hQ9xy3UNTB0YEnsNBbWfhf7RtnzpL7TkBiTBRfrQ9Fxcnz7VJsleJpyp6rVLvXiuORqjlHi5q+PYuA==}
@@ -1210,7 +1198,6 @@
     resolution: {integrity: sha512-35mSku4ZXK0vfCuHEDAwt55dg2jNajHZ1odvF+8SSr82EsZY4QmXfuWso8oEd8zRhVObSN18aM0CjSdoBX7zIw==}
     engines: {node: '>=0.10.0'}
 
-<<<<<<< HEAD
   dotenv@16.4.7:
     resolution: {integrity: sha512-47qPchRCykZC03FhkYAhrvwU4xDBFIj1QPqaarj6mdM/hgUzfPHcpkHJOn3mJAufFeeAxAzeGsr5X0M4k6fLZQ==}
     engines: {node: '>=12'}
@@ -1307,10 +1294,9 @@
         optional: true
       sqlite3:
         optional: true
-=======
+
   draco3d@1.5.7:
     resolution: {integrity: sha512-m6WCKt/erDXcw+70IJXnG7M3awwQPAsZvJGX5zY7beBqpELw6RDGkYVU0W43AFxye4pDZ5i2Lbyc/NNGqwjUVQ==}
->>>>>>> 9e058d46
 
   dunder-proto@1.0.1:
     resolution: {integrity: sha512-KIN/nDJBQRcXw0MLVhZE9iQHmG68qAVIBg9CqmUYjmQIhgij9U5MFvrqkUL5FbtyyzZuOeOt0zdeRe4UY7ct+A==}
@@ -2163,7 +2149,6 @@
     resolution: {integrity: sha512-dle9A3yYxlBSrt8Fu+IpjGT8SY8hN0mlaA6GY8t0P5PjIOZemULz/E2Bnm/2dcUOena75OTNkHI76uZBNUUq3A==}
     engines: {node: ^10 || ^12 || >=14}
 
-<<<<<<< HEAD
   postgres-array@3.0.4:
     resolution: {integrity: sha512-nAUSGfSDGOaOAEGwqsRY27GPOea7CNipJPOA7lPbdEpx5Kg3qzdP0AaWC5MlhTWV9s4hFX39nomVZ+C4tnGOJQ==}
     engines: {node: '>=12'}
@@ -2182,10 +2167,9 @@
 
   postgres-range@1.1.4:
     resolution: {integrity: sha512-i/hbxIE9803Alj/6ytL7UHQxRvZkI9O4Sy+J3HGc4F4oo/2eQAjTSNJ0bfxyse3bH0nuVesCk+3IRLaMtG3H6w==}
-=======
+
   potpack@1.0.2:
     resolution: {integrity: sha512-choctRBIV9EMT9WGAZHn3V7t0Z2pMQyl0EZE6pFc/6ml3ssw7Dlf/oAOvFwjm1HVsqfQN8GfeFyJ+d8tRzqueQ==}
->>>>>>> 9e058d46
 
   prelude-ls@1.2.1:
     resolution: {integrity: sha512-vkcDPrRZo1QZLbn5RLGPpg/WmIQ65qoWWhcGKf/b5eplkkarX0m9z8ppCat4mlOqUsWpyNuYgO3VRyrYHSzX5g==}
@@ -2953,18 +2937,16 @@
   '@img/sharp-win32-x64@0.33.5':
     optional: true
 
-<<<<<<< HEAD
   '@neondatabase/serverless@0.10.4':
     dependencies:
       '@types/pg': 8.11.6
-=======
+
   '@mediapipe/tasks-vision@0.10.17': {}
 
   '@monogrid/gainmap-js@3.1.0(three@0.174.0)':
     dependencies:
       promise-worker-transferable: 1.0.4
       three: 0.174.0
->>>>>>> 9e058d46
 
   '@next/env@15.2.2': {}
 
@@ -3183,15 +3165,13 @@
     dependencies:
       undici-types: 6.19.8
 
-<<<<<<< HEAD
   '@types/pg@8.11.6':
     dependencies:
       '@types/node': 20.17.24
       pg-protocol: 1.8.0
       pg-types: 4.0.2
-=======
+
   '@types/offscreencanvas@2019.7.3': {}
->>>>>>> 9e058d46
 
   '@types/react-dom@19.0.4(@types/react@19.0.10)':
     dependencies:
@@ -3428,14 +3408,12 @@
     dependencies:
       fill-range: 7.1.1
 
-<<<<<<< HEAD
-  buffer-from@1.1.2: {}
-=======
   buffer@6.0.3:
     dependencies:
       base64-js: 1.5.1
       ieee754: 1.2.1
->>>>>>> 9e058d46
+
+  buffer-from@1.1.2: {}
 
   busboy@1.6.0:
     dependencies:
@@ -3622,7 +3600,8 @@
     dependencies:
       esutils: 2.0.3
 
-<<<<<<< HEAD
+  draco3d@1.5.7: {}
+
   dotenv@16.4.7: {}
 
   drizzle-kit@0.30.5:
@@ -3640,9 +3619,6 @@
       '@neondatabase/serverless': 0.10.4
       '@types/pg': 8.11.6
       gel: 2.0.1
-=======
-  draco3d@1.5.7: {}
->>>>>>> 9e058d46
 
   dunder-proto@1.0.1:
     dependencies:
@@ -4659,7 +4635,8 @@
       picocolors: 1.1.1
       source-map-js: 1.2.1
 
-<<<<<<< HEAD
+  potpack@1.0.2: {}
+
   postgres-array@3.0.4: {}
 
   postgres-bytea@3.0.0:
@@ -4671,9 +4648,6 @@
   postgres-interval@3.0.0: {}
 
   postgres-range@1.1.4: {}
-=======
-  potpack@1.0.2: {}
->>>>>>> 9e058d46
 
   prelude-ls@1.2.1: {}
 
